--- conflicted
+++ resolved
@@ -110,9 +110,6 @@
     }
 
     /**
-<<<<<<< HEAD
-     * Return the {@link org.cts.registry.RegistryManager} used in CTS.
-=======
      * Return the registry name and the code base on the pattern name:code ed :
      * epsg:4326 returns epsg;4326
      *
@@ -131,8 +128,7 @@
     }
 
     /**
-     * Return the registry manager
->>>>>>> b7c84fb1
+     * Return the {@link org.cts.registry.RegistryManager} used in CTS.
      *
      */
     public RegistryManager getRegistryManager() {
@@ -140,18 +136,10 @@
     }
 
     /**
-<<<<<<< HEAD
-     * Check if the registry name (ie EPSG, IGNF...) of the crsCode is
+     * Check if the registry name (ie EPSG, IGNF...) is
      * supported.
      *
-     * @param crsCode ie <code>authorityName:authorityKey</code> (ex
-     * : <code>EPSG:4326</code> or <code>IGNF:LAMBE</code>)
-=======
-     * Check if the registry name is supported.
-     *
-     * @param registryName
-     * @return
->>>>>>> b7c84fb1
+     * @param registryName (ex : ESPG, IGNF, ESRI)
      */
     public boolean isRegistrySupported(String registryName) throws RegistryException {
         if (getRegistryManager().contains(registryName.toLowerCase())) {
@@ -238,20 +226,11 @@
     }
 
     /**
-<<<<<<< HEAD
      * Return a list of supported codes according an registryName.
      *
      * @param registryName (ex : EPSG, IGNF, ESRI)
      */
-    public Set<String> getSupportedCodes(String registryName) {
-=======
-     * Return a list of supported codes according an registryName
-     *
-     * @param registryName
-     * @return
-     */
     public Set<String> getSupportedCodes(String registryName) throws RegistryException {
->>>>>>> b7c84fb1
         return getRegistryManager().getRegistry(registryName).getSupportedCodes();
     }
 
