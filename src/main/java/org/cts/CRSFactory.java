/*
 * Coordinate Transformations Suite (abridged CTS)  is a library developped to 
 * perform Coordinate Transformations using well known geodetic algorithms 
 * and parameter sets. 
 * Its main focus are simplicity, flexibility, interoperability, in this order.
 *
 * This library has been originally developed by Michaël Michaud under the JGeod
 * name. It has been renamed CTS in 2009 and shared to the community from 
 * the Atelier SIG code repository.
 * 
 * Since them, CTS is supported by the Atelier SIG team in collaboration with Michaël 
 * Michaud.
 * The new CTS has been funded  by the French Agence Nationale de la Recherche 
 * (ANR) under contract ANR-08-VILL-0005-01 and the regional council 
 * "Région Pays de La Loire" under the projet SOGVILLE (Système d'Orbservation 
 * Géographique de la Ville).
 *
 * CTS is free software: you can redistribute it and/or modify it under the
 * terms of the GNU General Public License as published by the Free Software
 * Foundation, either version 3 of the License, or (at your option) any later
 * version.
 *
 * CTS is distributed in the hope that it will be useful, but WITHOUT ANY
 * WARRANTY; without even the implied warranty of MERCHANTABILITY or FITNESS FOR
 * A PARTICULAR PURPOSE. See the GNU General Public License for more details.
 *
 * You should have received a copy of the GNU General Public License along with
 * CTS. If not, see <http://www.gnu.org/licenses/>.
 *
 * For more information, please consult: <https://github.com/irstv/cts/>
 */
package org.cts;

import org.cts.crs.CRSException;
import org.cts.crs.CRSHelper;
import org.cts.crs.CoordinateReferenceSystem;
import org.cts.parser.prj.PrjParser;
import org.cts.registry.Registry;
import org.cts.registry.RegistryManager;

import java.io.*;
import java.nio.charset.Charset;
import java.util.LinkedHashMap;
import java.util.Map;
import java.util.Set;
import org.cts.registry.RegistryException;

/**
 * This factory is in charge of creating new
 * {@link org.cts.crs.CoordinateReferenceSystem}s from an authority name and a
 * code.
 * <p>Creation of the {@link org.cts.crs.CoordinateReferenceSystem} from a text
 * file will be delegated to one of RegistryManager's registries. If
 * RegistryManager don't know the authority of the CRS, an exception is
 * returned.</p>
 * <p>This class also manages a Cache which return
 * {@link org.cts.crs.CoordinateReferenceSystem}s which have already been
 * parsed.</p>
 *
 * @TODO authorityAndSrid is the same as Identifier.getCode()
 *
 * @author Erwan Bocher
 */
public class CRSFactory {

    private RegistryManager registryManager = new RegistryManager();
    protected final CRSCache<String, CoordinateReferenceSystem> CRSPOOL = new CRSCache<String, CoordinateReferenceSystem>(10);

    /**
     * Creates a new factory.
     */
    public CRSFactory() {
    }

    /**
     * Return a @CoordinateReferenceSystem according an authority and a srid 
     * ie :
     * EPSG:4326 or IGNF:LAMBE
     *
     * @param authorityAndSrid
     * @return
     * @throws CRSException
     */
    public CoordinateReferenceSystem getCRS(String authorityAndSrid) throws CRSException, RegistryException {
        CoordinateReferenceSystem crs = CRSPOOL.get(authorityAndSrid);
        if (crs == null) {
            String[] registryNameWithCode = splitRegistryNameAndCode(authorityAndSrid);
            if (isRegistrySupported(registryNameWithCode[0])) {
                Registry registry = getRegistryManager().getRegistry(registryNameWithCode[0]);
                Map<String, String> crsParameters = registry.getParameters(registryNameWithCode[1]);
                if (crsParameters != null) {
                    crs = CRSHelper.createCoordinateReferenceSystem(new Identifier(registryNameWithCode[0], registryNameWithCode[1], crsParameters.get("title")), crsParameters);
                }
                if (crs != null) {
                    CRSPOOL.put(authorityAndSrid, crs);
                }
            }
        }
        return crs;
    }

    /**
     * Return the registry name and the code base on the pattern name:code
     * ed : epsg:4326 returns epsg;4326
     * @param authorityAndSrid
     * @return
     * @throws RegistryException 
     */
    public String[] splitRegistryNameAndCode(String authorityAndSrid) throws RegistryException {
        String[] registryAndCode = authorityAndSrid.split(":");
        if (registryAndCode.length == 2) {
            return registryAndCode;
        } else {
            throw new RegistryException("This registry pattern " + authorityAndSrid + " is not supported");
        }

    }

    /**
     * Return the registry manager
     *
     * @return
     */
    public RegistryManager getRegistryManager() {
        return registryManager;
    }

    /**
     * Check if the registry name is supported.
     *
     * @param registryName
     * @return
     */
    public boolean isRegistrySupported(String registryName) throws RegistryException {
        if (getRegistryManager().contains(registryName.toLowerCase())) {
            return true;
        } else {
            throw new RegistryException("This registry " + registryName + " is not supported");
        }
    }

    /**
     * Creates a {@link CoordinateReferenceSystem} defined by an OGC WKT String
     * (PRJ).
     *
     * @param prjString the PRJ String
     * @return a {@link CoordinateReferenceSystem}
     */
    public CoordinateReferenceSystem createFromPrj(String prjString) {
        PrjParser p = new PrjParser();
        return p.parse(prjString);
    }

    /**
     * Creates a {@link CoordinateReferenceSystem} defined by an OGC WKT String
     * (PRJ).
     *
     * @param stream
     * @param encoding
     * @return a {@link CoordinateReferenceSystem}
     * @throws IOException
     */
    public CoordinateReferenceSystem createFromPrj(InputStream stream, Charset encoding) throws IOException {
        BufferedReader r = new BufferedReader(new InputStreamReader(stream, encoding));
        StringBuilder b = new StringBuilder();
        while (r.ready()) {
            b.append(r.readLine());
        }
        return createFromPrj(b.toString());
    }

    /**
     * Creates a {@link CoordinateReferenceSystem} defined by an OGC WKT String
     * (PRJ).
     *
     * @param stream
     * @return
     * @throws IOException
     */
    public CoordinateReferenceSystem createFromPrj(InputStream stream) throws IOException {
        return createFromPrj(stream, Charset.defaultCharset());
    }

    /**
     * Creates a {@link CoordinateReferenceSystem} defined by an OGC WKT String
     * (PRJ).
     *
     * @param file
     * @return a {@link CoordinateReferenceSystem}
     * @throws IOException if there is a problem reading the file
     */
    public CoordinateReferenceSystem createFromPrj(File file) throws IOException {
        InputStream i = null;
        CoordinateReferenceSystem crs;
        try {
            i = new FileInputStream(file);
            crs = createFromPrj(i);
        } finally {
            if (i != null) {
                i.close();
            }
        }
        return crs;
    }

    /**
     * Return a list of supported codes according an registryName
<<<<<<< HEAD
     *
     * @param registeryName
     * @return
=======
     * @param registryName
     * @return 
>>>>>>> ff5404d9
     */
    public Set<String> getSupportedCodes(String registryName) throws RegistryException {
        return getRegistryManager().getRegistry(registryName).getSupportedCodes();
    }

    /**
     * A simple cache to manage {@link CoordinateReferenceSystem}
     */
    public class CRSCache<K, V> extends LinkedHashMap<K, V> {

        private final int limit;

        public CRSCache(int limit) {
            super(16, 0.75f, true);
            this.limit = limit;
        }

        @Override
        protected boolean removeEldestEntry(Map.Entry<K, V> eldest) {
            return size() > limit;
        }
    }
}<|MERGE_RESOLUTION|>--- conflicted
+++ resolved
@@ -205,14 +205,8 @@
 
     /**
      * Return a list of supported codes according an registryName
-<<<<<<< HEAD
-     *
-     * @param registeryName
-     * @return
-=======
      * @param registryName
      * @return 
->>>>>>> ff5404d9
      */
     public Set<String> getSupportedCodes(String registryName) throws RegistryException {
         return getRegistryManager().getRegistry(registryName).getSupportedCodes();
