/*
 * Coordinate Transformations Suite (abridged CTS)  is a library developped to 
 * perform Coordinate Transformations using well known geodetic algorithms 
 * and parameter sets. 
 * Its main focus are simplicity, flexibility, interoperability, in this order.
 *
 * This library has been originally developed by Michaël Michaud under the JGeod
 * name. It has been renamed CTS in 2009 and shared to the community from 
 * the Atelier SIG code repository.
 * 
 * Since them, CTS is supported by the Atelier SIG team in collaboration with Michaël 
 * Michaud.
 * The new CTS has been funded  by the French Agence Nationale de la Recherche 
 * (ANR) under contract ANR-08-VILL-0005-01 and the regional council 
 * "Région Pays de La Loire" under the projet SOGVILLE (Système d'Orbservation 
 * Géographique de la Ville).
 *
 * CTS is free software: you can redistribute it and/or modify it under the
 * terms of the GNU General Public License as published by the Free Software
 * Foundation, either version 3 of the License, or (at your option) any later
 * version.
 *
 * CTS is distributed in the hope that it will be useful, but WITHOUT ANY
 * WARRANTY; without even the implied warranty of MERCHANTABILITY or FITNESS FOR
 * A PARTICULAR PURPOSE. See the GNU General Public License for more details.
 *
 * You should have received a copy of the GNU General Public License along with
 * CTS. If not, see <http://www.gnu.org/licenses/>.
 *
 * For more information, please consult: <https://github.com/irstv/cts/>
 */
package org.cts.crs;

/**
 *
 * @author Erwan Bocher
 */
public class CRSException extends Exception {
<<<<<<< HEAD

    /**
     * Build a coordinate reference system exception with a message
     *
     * @param message precise description of this exception
     */
    public CRSException(String message) {
        super(message);
=======

    /**
     * Build a coordinate reference system exception from a message
     *
     * @param message
     */
    public CRSException(String message) {
        super(message);
    }

    /**
     * Build a coordinate reference system exception based on an exception
     *
     * @param Exception
     */
    public CRSException(Exception ex) {
        super(ex);
    }
    
    /**
     * Build a coordinate reference system exception based on a message and
     * an exception
     * 
     * @param message
     * @param ex 
     */
    public CRSException(String message, Exception ex){
        super(message, ex);
>>>>>>> b7c84fb1
    }
}<|MERGE_RESOLUTION|>--- conflicted
+++ resolved
@@ -36,28 +36,18 @@
  * @author Erwan Bocher
  */
 public class CRSException extends Exception {
-<<<<<<< HEAD
 
     /**
-     * Build a coordinate reference system exception with a message
+     * Build a coordinate reference system exception from a message.
      *
      * @param message precise description of this exception
-     */
-    public CRSException(String message) {
-        super(message);
-=======
-
-    /**
-     * Build a coordinate reference system exception from a message
-     *
-     * @param message
      */
     public CRSException(String message) {
         super(message);
     }
 
     /**
-     * Build a coordinate reference system exception based on an exception
+     * Build a coordinate reference system exception based on an exception.
      *
      * @param Exception
      */
@@ -67,13 +57,12 @@
     
     /**
      * Build a coordinate reference system exception based on a message and
-     * an exception
+     * an exception.
      * 
      * @param message
      * @param ex 
      */
     public CRSException(String message, Exception ex){
         super(message, ex);
->>>>>>> b7c84fb1
     }
 }