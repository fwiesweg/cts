--- conflicted
+++ resolved
@@ -51,7 +51,6 @@
 
 import java.util.HashMap;
 import java.util.Map;
-import java.util.logging.Level;
 import org.cts.grid.GridShift;
 import org.cts.op.transformation.NTv2GridShiftTransformation;
 
@@ -314,7 +313,6 @@
                 if (null != pm && null != ell) {
                     GeodeticDatum gd = new GeodeticDatum(pm, ell);
                     setDefaultWGS84Parameters(gd, param);
-<<<<<<< HEAD
                     gd = gd.checkExistingGeodeticDatum();
                     //setNadgrids(gd, param);
                     return gd;
@@ -325,10 +323,6 @@
         
         private static void setNadgrids(GeodeticCRS crs, Map<String, String> param) {
             String nadgrids = param.get(ProjKeyParameters.nadgrids);
-=======
-                    gd = gd.checkExistingGeodeticDatum();                    
-                    String nadgrids = param.get(ProjKeyParameters.nadgrids);
->>>>>>> b2cf2ffb
                     if (nadgrids != null) {
                         String[] grids = nadgrids.split(",");
                         for (String grid : grids) {
@@ -340,52 +334,14 @@
                                 } else {
                                     try {
                                         NTv2GridShiftTransformation gt = new NTv2GridShiftTransformation(
-<<<<<<< HEAD
-                                                GridShift.class.getResource(grid).getPath());
+                                                GridShift.class.getResource(grid).toURI().toURL());
                                         gt.setMode(NTv2GridShiftTransformation.SPEED);
                                         gt.loadGridShiftFile();
                                         crs.addGridTransformation(GeodeticDatum.getGeodeticDatumFromShortName(gt.getToDatum()), gt);
-=======
-                                                GridShift.class.getResource(grid).toURI().toURL());
-                                        gt.setMode(NTv2GridShiftTransformation.SPEED);                                        
-                                        GeodeticDatum gtSource = GeodeticDatum.getGeodeticDatumFromShortName(gt.getFromDatum());
-                                        GeodeticDatum gtTarget = GeodeticDatum.getGeodeticDatumFromShortName(gt.getToDatum());
-                                        if (gtSource == null || gtTarget == null) {
-                                            LOGGER.warn("At least one of the geodetic datum bound by the grid transformation "+grid+" is not recognized.");
-                                        }
-                                        else {
-                                            if (gd.getShortName().equals(gt.getFromDatum())) {
-                                                gd.addCoordinateOperation(gtTarget, gt);
-                                                try {
-                                                    gtTarget.addCoordinateOperation(gd, gt.inverse());
-                                                } catch (NonInvertibleOperationException ex) {
-                                                    LOGGER.warn("The grid transformation "+grid+" is not inversible.");
-                                                }
-                                            }
-                                            else {
-                                                if (gd.getCoordinateOperations(gtSource).isEmpty()) {
-                                                    CoordinateOperationSequence opList = new CoordinateOperationSequence(
-                                                            new Identifier(CoordinateOperationSequence.class, gd.getName() + " to " + gtSource.getName() + " through " + GeodeticDatum.WGS84.getName()),
-                                                            gd.getCoordinateOperations(GeodeticDatum.WGS84).get(0),
-                                                            GeodeticDatum.WGS84.getCoordinateOperations(gtSource).get(0));
-                                                    gd.addCoordinateOperation(gtSource, opList);
-                                                }
-                                                CoordinateOperationSequence opList1 = new CoordinateOperationSequence(
-                                                        new Identifier(CoordinateOperationSequence.class, gd.getName() + " to " + gtTarget.getName() + " through " + grid + " transformation"),
-                                                        gd.getCoordinateOperations(gtSource).get(0), gt);
-                                                gd.addCoordinateOperation(gtTarget, opList1);
-                                                try {
-                                                    gtTarget.addCoordinateOperation(gd, opList1.inverse());
-                                                } catch (NonInvertibleOperationException ex) {
-                                                    LOGGER.warn("The grid transformation "+grid+" is not inversible.");
-                                                }
-                                            }
-                                        }
->>>>>>> b2cf2ffb
                                     } catch (IOException ex) {
                                         LOGGER.error("Cannot found the nadgrid", ex);
                                     } catch (URISyntaxException ex) {
-                                       LOGGER.error("Cannot found the nadgrid", ex);
+                                        LOGGER.error("Cannot found the nadgrid", ex);
                                     }
                                 }
                             }
