--- conflicted
+++ resolved
@@ -156,38 +156,6 @@
         raf.read(b8);
         this.toSemiMinorAxis = Util.getDouble(b8, bigEndian);
 
-<<<<<<< HEAD
-  private SubGrid[] createSubGridTree(SubGrid[] subGrid)
-  {
-    int topLevelCount = 0;
-    HashMap subGridMap = new HashMap();
-    for (int i = 0; i < subGrid.length; i++) {
-      if (subGrid[i].getParentSubGridName().equalsIgnoreCase("NONE")) {
-        topLevelCount++;
-      }
-      subGridMap.put(subGrid[i].getSubGridName(), new ArrayList());
-    }
-    SubGrid[] subGridTree = new SubGrid[topLevelCount];
-    topLevelCount = 0;
-    for (int i = 0; i < subGrid.length; i++) {
-      if (subGrid[i].getParentSubGridName().equalsIgnoreCase("NONE")) {
-        subGridTree[(topLevelCount++)] = subGrid[i];
-      } else {
-        ArrayList parent = (ArrayList)subGridMap.get(subGrid[i].getParentSubGridName());
-        parent.add(subGrid[i]);
-      }
-    }
-    SubGrid[] nullArray = new SubGrid[0];
-    for (int i = 0; i < subGrid.length; i++) {
-      ArrayList subSubGrids = (ArrayList)subGridMap.get(subGrid[i].getSubGridName());
-      if (subSubGrids.size() > 0) {
-        SubGrid[] subGridArray = (SubGrid[])subSubGrids.toArray(nullArray);
-        subGrid[i].setSubGridArray(subGridArray);
-      }
-    }
-    return subGridTree;
-  }
-=======
         long offset = this.overviewHeaderCount * 16;
         for (int i = 0; i < this.subGridCount; i++) {
             subGrid[i] = new SubGrid(raf, offset, bigEndian);
@@ -196,7 +164,6 @@
         this.topLevelSubGrid = createSubGridTree(subGrid);
         this.lastSubGrid = this.topLevelSubGrid[0];
     }
->>>>>>> b2cf2ffb
 
     private SubGrid[] createSubGridTree(SubGrid[] subGrid) {
         int topLevelCount = 0;
@@ -292,34 +259,6 @@
         }
     }
 
-<<<<<<< HEAD
-  @Override
-  public String toString() {
-    StringBuilder buf = new StringBuilder("Headers  : ");
-    buf.append(this.overviewHeaderCount);
-    buf.append("\nSub Hdrs : ");
-    buf.append(this.subGridHeaderCount);
-    buf.append("\nSub Grids: ");
-    buf.append(this.subGridCount);
-    buf.append("\nType     : ");
-    buf.append(this.shiftType);
-    buf.append("\nVersion  : ");
-    buf.append(this.version);
-    buf.append("\nFr Ellpsd: ");
-    buf.append(this.fromEllipsoid);
-    buf.append("\nTo Ellpsd: ");
-    buf.append(this.toEllipsoid);
-    buf.append("\nFr Maj Ax: ");
-    buf.append(this.fromSemiMajorAxis);
-    buf.append("\nFr Min Ax: ");
-    buf.append(this.fromSemiMinorAxis);
-    buf.append("\nTo Maj Ax: ");
-    buf.append(this.toSemiMajorAxis);
-    buf.append("\nTo Min Ax: ");
-    buf.append(this.toSemiMinorAxis);
-    return buf.toString();
-  }
-=======
     public String toString() {
         StringBuffer buf = new StringBuffer("Headers  : ");
         buf.append(this.overviewHeaderCount);
@@ -345,7 +284,6 @@
         buf.append(this.toSemiMinorAxis);
         return buf.toString();
     }
->>>>>>> b2cf2ffb
 
     public SubGrid[] getSubGridTree() {
         SubGrid[] clone = new SubGrid[this.topLevelSubGrid.length];
