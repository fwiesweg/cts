--- conflicted
+++ resolved
@@ -49,34 +49,19 @@
 import org.cts.datum.GeodeticDatum;
 import org.cts.datum.PrimeMeridian;
 import org.cts.op.CoordinateOperation;
+import org.cts.op.CoordinateOperationSequence;
+import org.cts.op.Geocentric2Geographic;
+import org.cts.op.Geographic2Geocentric;
 import org.cts.op.Identity;
+import org.cts.op.LongitudeRotation;
 import org.cts.op.projection.*;
+import org.cts.op.transformation.FrenchGeocentricNTF2RGF;
 import org.cts.op.transformation.GeocentricTranslation;
 import org.cts.op.transformation.NTv2GridShiftTransformation;
 import org.cts.op.transformation.SevenParameterTransformation;
 import org.cts.parser.proj.ProjKeyParameters;
 import org.cts.parser.proj.ProjValueParameters;
-<<<<<<< HEAD
-import org.cts.units.Measure;
-import org.cts.units.Quantity;
-import org.cts.units.Unit;
-
-import java.util.HashMap;
-import java.util.Map;
-import org.cts.crs.CoordinateReferenceSystem;
-import org.cts.crs.GeocentricCRS;
-import org.cts.crs.GeodeticCRS;
-import org.cts.crs.Geographic3DCRS;
-import org.cts.crs.ProjectedCRS;
-import org.cts.op.CoordinateOperationSequence;
-import org.cts.op.Geocentric2Geographic;
-import org.cts.op.Geographic2Geocentric;
-import org.cts.op.LongitudeRotation;
-import org.cts.op.transformation.FrenchGeocentricNTF2RGF;
-import org.cts.op.transformation.NTv2GridShiftTransformation;
-=======
 import org.cts.units.*;
->>>>>>> 99574c8e
 
 /**
  * This class is used to define a new
@@ -259,56 +244,6 @@
                 gd = gd.checkExistingGeodeticDatum();
             }
         }
-<<<<<<< HEAD
-        
-        private static void setNadgrids(GeodeticCRS crs, Map<String, String> param) {
-            String nadgrids = param.get(ProjKeyParameters.nadgrids);
-                    if (nadgrids != null) {
-                        String[] grids = nadgrids.split(",");
-                        for (String grid : grids) {
-                            if (!grid.equals("null")) {
-                                LOGGER.warn("A grid has been founded.");
-                                if (grid.equals("@null")) {
-                                    crs.getDatum().addCoordinateOperation(GeodeticDatum.WGS84, Identity.IDENTITY);
-                                    GeodeticDatum.WGS84.addCoordinateOperation(crs.getDatum(), Identity.IDENTITY);
-                                } else {
-                                    if (grid.equals("ntf_r93.gsb")) {
-                                    // Use a transformation based on IGN grid that is the official way to convert coordinates from NTF to RGF93.
-                                    if (crs.getDatum().equals(GeodeticDatum.NTF)) {
-                                        crs.addGridTransformation(
-                                                GeodeticDatum.RGF93,
-                                                new CoordinateOperationSequence(
-                                                new Identifier(CoordinateOperation.class, "NTF" + " to " + "RGF93"),
-                                                new LongitudeRotation(GeodeticDatum.NTF.getPrimeMeridian().getLongitudeFromGreenwichInRadians() - GeodeticDatum.RGF93.getPrimeMeridian().getLongitudeFromGreenwichInRadians()),
-                                                new Geographic2Geocentric(GeodeticDatum.NTF.getEllipsoid()),
-                                                new FrenchGeocentricNTF2RGF(),
-                                                new Geocentric2Geographic(GeodeticDatum.RGF93.getEllipsoid())));
-                                    } else if (crs.getDatum().equals(GeodeticDatum.NTF_PARIS)) {
-                                        crs.addGridTransformation(
-                                                GeodeticDatum.RGF93,
-                                                new CoordinateOperationSequence(
-                                                new Identifier(CoordinateOperation.class, "NTF" + " to " + "RGF93"),
-                                                GeodeticDatum.NTF_PARIS.getCoordinateOperations(GeodeticDatum.NTF).get(0),
-                                                new LongitudeRotation(GeodeticDatum.NTF.getPrimeMeridian().getLongitudeFromGreenwichInRadians() - GeodeticDatum.RGF93.getPrimeMeridian().getLongitudeFromGreenwichInRadians()),
-                                                new Geographic2Geocentric(GeodeticDatum.NTF.getEllipsoid()),
-                                                new FrenchGeocentricNTF2RGF(),
-                                                    new Geocentric2Geographic(GeodeticDatum.RGF93.getEllipsoid())));
-                                        }
-                                    }
-                                    try {
-                                        NTv2GridShiftTransformation gt = NTv2GridShiftTransformation.createNTv2GridShiftTransformation(grid);
-                                        gt.setMode(NTv2GridShiftTransformation.SPEED);
-                                        crs.addGridTransformation(GeodeticDatum.datumFromName.get(gt.getToDatum()), gt);
-                                    } catch (IOException ex) {
-                                        LOGGER.error("Cannot found the nadgrid "+grid+".", ex);
-                                    } catch (URISyntaxException ex) {
-                                        LOGGER.error("Cannot found the nadgrid "+grid+".", ex);
-                                    } catch (NullPointerException ex) {
-                                        LOGGER.error("Cannot found the nadgrid "+grid+".", ex);
-                                    }
-                                }
-                            }
-=======
         return gd;
     }
 
@@ -331,6 +266,29 @@
                         crs.getDatum().addCoordinateOperation(GeodeticDatum.WGS84, Identity.IDENTITY);
                         GeodeticDatum.WGS84.addCoordinateOperation(crs.getDatum(), Identity.IDENTITY);
                     } else {
+                        if (grid.equals("ntf_r93.gsb")) {
+                            // Use a transformation based on IGN grid that is the official way to convert coordinates from NTF to RGF93.
+                            if (crs.getDatum().equals(GeodeticDatum.NTF)) {
+                                crs.addGridTransformation(
+                                        GeodeticDatum.RGF93,
+                                        new CoordinateOperationSequence(
+                                        new Identifier(CoordinateOperation.class, "NTF" + " to " + "RGF93"),
+                                        new LongitudeRotation(GeodeticDatum.NTF.getPrimeMeridian().getLongitudeFromGreenwichInRadians() - GeodeticDatum.RGF93.getPrimeMeridian().getLongitudeFromGreenwichInRadians()),
+                                        new Geographic2Geocentric(GeodeticDatum.NTF.getEllipsoid()),
+                                        new FrenchGeocentricNTF2RGF(),
+                                        new Geocentric2Geographic(GeodeticDatum.RGF93.getEllipsoid())));
+                            } else if (crs.getDatum().equals(GeodeticDatum.NTF_PARIS)) {
+                                crs.addGridTransformation(
+                                        GeodeticDatum.RGF93,
+                                        new CoordinateOperationSequence(
+                                        new Identifier(CoordinateOperation.class, "NTF" + " to " + "RGF93"),
+                                        GeodeticDatum.NTF_PARIS.getCoordinateOperations(GeodeticDatum.NTF).get(0),
+                                        new LongitudeRotation(GeodeticDatum.NTF.getPrimeMeridian().getLongitudeFromGreenwichInRadians() - GeodeticDatum.RGF93.getPrimeMeridian().getLongitudeFromGreenwichInRadians()),
+                                        new Geographic2Geocentric(GeodeticDatum.NTF.getEllipsoid()),
+                                        new FrenchGeocentricNTF2RGF(),
+                                        new Geocentric2Geographic(GeodeticDatum.RGF93.getEllipsoid())));
+                            }
+                        }
                         try {
                             NTv2GridShiftTransformation gt = NTv2GridShiftTransformation.createNTv2GridShiftTransformation(grid);
                             gt.setMode(NTv2GridShiftTransformation.SPEED);
@@ -341,7 +299,6 @@
                             LOGGER.error("Cannot found the nadgrid " + grid + ".", ex);
                         } catch (NullPointerException ex) {
                             LOGGER.error("Cannot found the nadgrid " + grid + ".", ex);
->>>>>>> 99574c8e
                         }
                     }
                 }
