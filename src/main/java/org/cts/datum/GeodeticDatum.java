/*
 * Coordinate Transformations Suite (abridged CTS)  is a library developped to 
 * perform Coordinate Transformations using well known geodetic algorithms 
 * and parameter sets. 
 * Its main focus are simplicity, flexibility, interoperability, in this order.
 *
 * This library has been originally developed by Michaël Michaud under the JGeod
 * name. It has been renamed CTS in 2009 and shared to the community from 
 * the OrbisGIS code repository.
 *
 * CTS is free software: you can redistribute it and/or modify it under the
 * terms of the GNU Lesser General Public License as published by the Free Software
 * Foundation, either version 3 of the License.
 *
 * CTS is distributed in the hope that it will be useful, but WITHOUT ANY
 * WARRANTY; without even the implied warranty of MERCHANTABILITY or FITNESS FOR
 * A PARTICULAR PURPOSE. See the GNU Lesser General Public License for more details.
 *
 * You should have received a copy of the GNU Lesser General Public License along with
 * CTS. If not, see <http://www.gnu.org/licenses/>.
 *
 * For more information, please consult: <https://github.com/orbisgis/cts/>
 */
package org.cts.datum;

import java.util.*;

import org.cts.Identifiable;
import org.cts.Identifier;
import org.cts.cs.GeographicExtent;
import org.cts.op.CoordinateOperation;
import org.cts.op.CoordinateOperationSequence;
import org.cts.op.Geocentric2Geographic;
import org.cts.op.Geographic2Geocentric;
import org.cts.op.Identity;
import org.cts.op.LongitudeRotation;
import org.cts.op.NonInvertibleOperationException;
import org.cts.op.transformation.*;

/**
 * Geodetic {@link org.cts.datum.Datum} used to determine positions relative
 * to the Earth (longitude / latitude) <p> It is recommended that every
 * <code>GeodeticDatum</code> has a toWGS84
 * {@link org.cts.op.transformation.SevenParameterTransformation} attribute
 * (which may eventually be a
 * {@link org.cts.op.transformation.GeocentricTranslation} or the
 * {@link org.cts.op.Identity} transformation). This
 * operation must be the standard 3D transformation from/to the
 * GeocentricCoordinateSystem defined by this Datum to/from the
 * GeocentricCoordinateSystem defined by WGS84 Datum. <p> Moreover, a
 * GeodeticDatum also contains a map which may contain other
 * {@link org.cts.op.CoordinateOperation}s from the standard Geographic2DCRS or
 * Geographic3DCRS associated with this Datum to the one associated to another
 * Datum.
 *
 * @author Michaël Michaud, Jules Party
 */
public class GeodeticDatum extends AbstractDatum {

    /**
     * knownDatumMap maps datum Identifier or names to {@linkplain Datum datums}.
     */
    private static final Map<Object, GeodeticDatum> knownDatumMap = new HashMap<Object, GeodeticDatum>();
    private final static Set<GeodeticDatum> knownDatum = new HashSet<GeodeticDatum>();

    /**
     * <p>A map of known geocentric to geocentric transformations from this Datum
     * to other {@linkplain Datum datums}.</p>
     * <p>These transformations transform coordinates from the geocentric coordinate system
     * based on this datum (and the Greenwich meridian) to the geocentric coordinate
     * system based on a target datum (and the Greenwich meridian). They typically use
     * Bursa-Wolf equations.</p>
     */
    private final Map<GeodeticDatum, Set<GeocentricTransformation>> geocentricTransformations =
            new HashMap<GeodeticDatum, Set<GeocentricTransformation>>();

    /**
     * <p>A map of known geographic to geographic transformations from this Geodetic Datum
     * to other {@linkplain GeodeticDatum geodetic datums}.</p>
     * <p>These transformations transform coordinates from the geographic coordinate system
     * based on this datum, this prime meridian and this ellipsoid to the geographic
     * system based on a target datum, its prime meridian and its ellipsoid.</p>
     * <p>Geographic transformations include transformations based on parameters like the
     * Molodenski transformations and transformations based on an interpolated grid like
     * the NTv2 method.</p>
     */
    private final Map<GeodeticDatum, Set<CoordinateOperation>> geographicTransformations =
            new HashMap<GeodeticDatum, Set<CoordinateOperation>>();

    /**
     * A map of known vertical transformations from this ellipsoid to other
     * {@linkplain VerticalDatum vertical datum}.
     */
    private final Map<Datum, Set<CoordinateOperation>> heightTransformations =
            new HashMap<Datum, Set<CoordinateOperation>>();

    /**
     * The PrimeMeridian used with this Datum.
     */
    private final PrimeMeridian primeMeridian;

    /**
     * The ellipsoid used with this Datum.
     */
    private final Ellipsoid ellipsoid;

    /**
     * The default geocentric transformation from this datum to WGS84.
     */
    private GeocentricTransformation toWGS84;

    /**
     * World Geodetic System 1984.
     */
    public final static GeodeticDatum WGS84 = new GeodeticDatum(new Identifier(
            "EPSG", "6326", "World Geodetic System 1984", "WGS 84"),
            PrimeMeridian.GREENWICH, Ellipsoid.WGS84, Identity.IDENTITY,
            GeographicExtent.WORLD, null, null);

    /**
     * Nouvelle Triangulation Française (Paris).
     */
    public final static GeodeticDatum NTF_PARIS = new GeodeticDatum(
            new Identifier("EPSG", "6807",
            "Nouvelle Triangulation Française (Paris)", "NTF (Paris)"),
            PrimeMeridian.PARIS, Ellipsoid.CLARKE1880IGN,
            new GeocentricTranslation(-168.0, -60.0, 320.0, 1.0),
            GeographicExtent.WORLD,
            "Fundamental point: Pantheon. Latitude: 48 deg 50 min 46.52 sec N; Longitude: 2 deg 20 min 48.67 sec E (of Greenwich).",
            "1895");

    /**
     * Nouvelle Triangulation Française.
     */
    public final static GeodeticDatum NTF = new GeodeticDatum(
            new Identifier("EPSG", "6275", "Nouvelle Triangulation Française",
            "NTF"),
            PrimeMeridian.GREENWICH, Ellipsoid.CLARKE1880IGN,
            new GeocentricTranslation(-168.0, -60.0, 320.0, 1.0),
            GeographicExtent.WORLD,
            "Fundamental point: Pantheon. Latitude: 48 deg 50 min 46.522 sec N; Longitude: 2 deg 20 min 48.667 sec E (of Greenwich).",
            "1898");

    /**
     * Réseau géodésique français 1993.
     */
    public final static GeodeticDatum RGF93 = new GeodeticDatum(new Identifier(
            "EPSG", "6171", "Réseau géodésique français 1993", "RGF93"),
            PrimeMeridian.GREENWICH, Ellipsoid.GRS80,  Identity.IDENTITY,
            GeographicExtent.WORLD, "Coincident with ETRS89 at epoch 1993.0", "1993");

    /**
     * European Datum 1950.
     */
    public final static GeodeticDatum ED50 = new GeodeticDatum(
            new Identifier("EPSG", "6230", "European Datum 1950", "ED50"),
            PrimeMeridian.GREENWICH, Ellipsoid.INTERNATIONAL1924,
            new GeocentricTranslation(-84.0, -97.0, -117.0, 1.0),
            GeographicExtent.WORLD,
            "Fundamental point: Potsdam (Helmert Tower). Latitude: 52 deg 22 min 51.4456 sec N; Longitude: 13 deg  3 min 58.9283 sec E (of Greenwich).",
            "1950");

    public final static GeodeticDatum WGS84GUAD = new GeodeticDatum(
            new Identifier(GeodeticDatum.class, "Guadeloupe : WGS84", "WGS84GUAD"),
            PrimeMeridian.GREENWICH, Ellipsoid.GRS80,
            SevenParameterTransformation.createBursaWolfTransformation(
                    1.2239, 2.4156, -1.7598, 0.03800, -0.16101, -0.04925, 0.2387),
            new GeographicExtent("Guadeloupe", 15.875, 16.625, -61.85, -61.075),
            "", "");

    public final static GeodeticDatum WGS84MART = new GeodeticDatum(
            new Identifier(GeodeticDatum.class, "Martinique : WGS84", "WGS84GUAD"),
            PrimeMeridian.GREENWICH, Ellipsoid.GRS80,
            SevenParameterTransformation.createBursaWolfTransformation(
                    0.7696, -0.8692, -12.0631, -0.32511, -0.21041, -0.02390, 0.2829),
            new GeographicExtent("Martinique", 14.25, 15.025, -61.25, -60.725),
            "", "");

    public final static GeodeticDatum WGS84SBSM = new GeodeticDatum(
            new Identifier(GeodeticDatum.class, "St-Martin St-Barth : WGS84", "WGS84SBSM"),
            PrimeMeridian.GREENWICH, Ellipsoid.GRS80,
            SevenParameterTransformation.createBursaWolfTransformation(
                    14.6642, 5.2493, 0.1981, -0.06838, 0.09141, -0.58131, -0.4067),
            new GeographicExtent("St-Martin St-Barth", 17.8, 18.2, -63.2, -62.5),
            "", "");


    // Old North American Datum
    // Conversions to NAD83 or WGS84 require NADCON grid-based transformations
    // NADCON grids are not yet implemented in CTS library.
    // (https://www.ngs.noaa.gov/TOOLS/Nadcon/Nadcon.shtml)
    public final static GeodeticDatum NAD27 = new GeodeticDatum(
            new Identifier("EPSG", "6267", "North American Datum 1927", "NAD27"),
            PrimeMeridian.GREENWICH, Ellipsoid.CLARKE1866, null,
            GeographicExtent.WORLD,
            "", "1927");


    // Original NAD83 datum. For topographic purposes.
    // To get pecise transformation from NAD83(1986) to NAD83(HARN) and be
    // consistent with WGS, one must use extended NADCON grids (5-6 cm accuracy)
    // NADCON grids are not yet implemented in CTS library.
    public final static GeodeticDatum NAD83 = new GeodeticDatum(
            new Identifier("EPSG", "6269", "North American Datum 1983", "NAD83"),
            PrimeMeridian.GREENWICH, Ellipsoid.GRS80, null,
            GeographicExtent.WORLD,
            "", "1983");
<<<<<<< HEAD


    // NAD83(HARN) is a precise geodetic network for USA.
    // Grid-based transformations from NAD83 to NAD83(HARN) use different grids for
    // different states (5-6 cm accuracy)
    // The hereafter toWGS84 transformation from NAD83(HARN) to WGS84 ignores time-dependant
    // parameters.
    public final static GeodeticDatum NAD83_HARN = new GeodeticDatum(
            new Identifier("EPSG", "6152", "North American Datum 1983 (HARN)", "NAD83(HARN)"),
            PrimeMeridian.GREENWICH, Ellipsoid.GRS80,
            SevenParameterTransformation.createBursaWolfTransformation(-0.991, 1.9072, 0.5129, 0.125033, 0.046785, 0.056529, -0.00062, 1.0),
            GeographicExtent.WORLD,
            "", null);


    // NAD83(CORS96) is based on the Continuously Operating Reference Station (CORS) network.
    // Discrepancies with NAD83(HARN) are about 6cm
    // The hereafter toWGS84 transformation is for epoch 1997.0 and for WGS84 (G1150)
    // To get timedependant transformations, see :
    // https://support.geocue.com/wp-content/uploads/2015/01/CueTip-Transforming-WGS84-to-NAD83.pdf
    public final static GeodeticDatum NAD83_CORS96 = new GeodeticDatum(
            new Identifier("EPSG", "1133", "North American Datum 1983 (CORS96)", "NAD83(CORS96)"),
            PrimeMeridian.GREENWICH, Ellipsoid.GRS80,
            SevenParameterTransformation.createBursaWolfTransformation(-0.9956, 1.9013, 0.5215, 0.025915, 0.009426, 0.0011599, -0.00062, 1.0),
            GeographicExtent.WORLD,
            "", "1997");


    // NAD83(2011) can be assimilated to WGS84 (G1674) for topographic topics
    // For precise geodetic purposes, relation between NAD83(2011) and ITRF 2008 (G1674) is defined
    // by a 14 parameters time dependant transformation and has 0.1 m accuracy.
    // The hereafter toWGS84 transformation is for epoch 1997.0. To get more precise transformation
    // one should use the time-dependant 14 parameters transformation
    public final static GeodeticDatum NAD83_2011 = new GeodeticDatum(
            new Identifier("EPSG", "1116", "North American Datum 1983 (NSRS2011)", "NAD83 (2011)"),
            PrimeMeridian.GREENWICH, Ellipsoid.GRS80,
            SevenParameterTransformation.createBursaWolfTransformation(-0.99343, 1.90331, 0.52655, 0.02591467, 0.00942645, 0.001159935, -0.00171504, 0.1),
            GeographicExtent.WORLD,
            "", "2012");

=======
    
    public final static GeodeticDatum GGRS87 = new GeodeticDatum(
            new Identifier("EPSG", "4121", "Greek Geodetic Reference System 1987", "GGRS87"),
            PrimeMeridian.GREENWICH, Ellipsoid.GRS80,null, 
            new GeographicExtent("Greece - onshore", 34.88, 41.75, 19.57,28.3), "","1987" );
    
    public final static GeodeticDatum HERMANNSKOGEL = new GeodeticDatum(
            new Identifier("EPSG", "4312", "Militar-Geographische Institut", "MGI"),
            PrimeMeridian.GREENWICH, Ellipsoid.BESSEL1841,null, 
            new GeographicExtent("Austria", 46.4, 49.02, 9.53, 17.17), "","" );
    
    public final static GeodeticDatum POSTDAM = new GeodeticDatum(
            new Identifier("EPSG", "4314", "Deutsches Hauptdreiecksnetz", "DHDN"),
            PrimeMeridian.GREENWICH, Ellipsoid.BESSEL1841,null, 
            new GeographicExtent("Germany - states of former West Germany onshore", 47.27, 55.09, 5.87 , 13.84 ), "","" );
    
    public final static GeodeticDatum CARTHAGE = new GeodeticDatum(
            new Identifier("EPSG", "4223", "Carthage", "Carthage"),
            PrimeMeridian.GREENWICH, Ellipsoid.CLARKE1880IGN, null,
            new GeographicExtent("Tunisia - onshore and offshore", 30.23, 38.41, 7.49, 13.67), "", "");   
    

    public final static GeodeticDatum NZGD49 = new GeodeticDatum(
            new Identifier("EPSG", "4272", "New Zealand Geodetic Datum 1949", "NZGD49"),
            PrimeMeridian.GREENWICH, Ellipsoid.INTERNATIONAL1924, null,
            new GeographicExtent("New Zealand - North Island, South Island, Stewart Island - onshore and nearshore", 
                    165.87, 179.27, -47.65, -33.89), "", "");  

   
    public final static GeodeticDatum OSGB36 = new GeodeticDatum(
            new Identifier("EPSG", "4277", "OSGB 1936", "OSGB36"),
            PrimeMeridian.GREENWICH, Ellipsoid.AIRY, null,
            new GeographicExtent("United Kingdom (UK) - Great Britain - England and Wales onshore, Scotland onshore and Western Isles nearshore; Isle of Man onshore", 
                    49.79, 60.94, -8.82, 1.92), "", ""); 
    
    public final static GeodeticDatum IRE65 = new GeodeticDatum(
            new Identifier("EPSG", "4299", "TM65", "TM65"),
            PrimeMeridian.GREENWICH, Ellipsoid.AIRYMOD, null,
            new GeographicExtent("Ireland - onshore. United Kingdom (UK) - Northern Ireland (Ulster) - onshore",
                    51.39, 55.43, -10.56, -5.34), "", "");
 
>>>>>>> b8db8e79
    static {
        //@TODO this should be moved to the parser using these particular names
        knownDatumMap.put("wgs84", WGS84);
        knownDatumMap.put("ntfparis", NTF_PARIS);
        knownDatumMap.put("ntf", NTF);
        knownDatumMap.put("rgf93", RGF93);
        knownDatumMap.put("ed50", ED50);
        knownDatumMap.put("nad27", NAD27);
        knownDatumMap.put("nad83", NAD83);
        knownDatumMap.put("ggrs87", GGRS87);
        knownDatumMap.put("hermannskogel", HERMANNSKOGEL);
        knownDatumMap.put("potsdam", POSTDAM);
        knownDatumMap.put("carthage", CARTHAGE);
        knownDatumMap.put("nzgd49", NZGD49);
        knownDatumMap.put("osgb36",OSGB36);
        knownDatumMap.put("ire65", IRE65);
    }

    /**
     * Creates a new Datum.
     *
     * @param primeMeridian the prime meridian to use with this datum
     * @param ellipsoid the ellipsoid to use with this datum
     * @param toWGS84 the toWGS84 <code>CoordinateOperation</code>
     */
    public static GeodeticDatum createGeodeticDatum(final PrimeMeridian primeMeridian,
                final Ellipsoid ellipsoid, final GeocentricTransformation toWGS84) {
        GeodeticDatum gd = createGeodeticDatum(new Identifier(GeodeticDatum.class),
                primeMeridian, ellipsoid, toWGS84, GeographicExtent.WORLD, "","");
        //gd.setDefaultToWGS84Operation(toWGS84);
        if (knownDatumMap.containsKey(gd)) {
            return knownDatumMap.get(gd);
        }
        else {
            knownDatumMap.put(gd.getIdentifier(), gd);
            knownDatum.add(gd);
            return gd;
        }
    }

    /**
     * Creates a new Datum.
     *
     * @param identifier identifier.
     * @param primeMeridian the prime meridian to use with this datum
     * @param ellipsoid the ellipsoid to use with this datum
     * @param extent this datum extension
     * @param origin origin decription this datum
     * @param epoch realization epoch of this datum
     */
    private GeodeticDatum(
            final Identifier identifier,
            final PrimeMeridian primeMeridian,
            final Ellipsoid ellipsoid,
            final GeocentricTransformation toWGS84,
            final GeographicExtent extent, final String origin, final String epoch) {
        super(identifier, extent, origin, epoch);
        this.ellipsoid = ellipsoid;
        this.primeMeridian = primeMeridian;
        this.toWGS84 = toWGS84;
        setDefaultToWGS84Operation(toWGS84);
        knownDatumMap.put(this.getIdentifier(), this);
        knownDatum.add(this);
    }

    /**
     * Creates a new Datum or return a known datum if it already exists.
     *
     * @param identifier identifier.
     * @param primeMeridian the prime meridian to use with this datum
     * @param ellipsoid the ellipsoid to use with this datum
     * @param extent this datum extension
     * @param origin origin decription this datum
     * @param epoch realization epoch of this datum
     */
    public static GeodeticDatum createGeodeticDatum(
            final Identifier identifier,
            final PrimeMeridian primeMeridian, final Ellipsoid ellipsoid,
            final GeocentricTransformation toWGS84,
            final GeographicExtent extent, final String origin, final String epoch) {
        if (knownDatumMap.containsKey(identifier)) return knownDatumMap.get(identifier);
        else if (knownDatumMap.containsKey(identifier.getCode())) return knownDatumMap.get(identifier.getCode());
        else if (knownDatumMap.containsKey(identifier.getName())) return knownDatumMap.get(identifier.getName());
        else {
            return new GeodeticDatum(identifier, primeMeridian, ellipsoid, toWGS84, extent, origin, epoch);
        }
    }

    /**
     * Return the PrimeMeridian of this Datum.
     */
    public PrimeMeridian getPrimeMeridian() {
        return primeMeridian;
    }

    /**
     * Return the ellipsoid of this Datum.
     */
    public Ellipsoid getEllipsoid() {
        return ellipsoid;
    }

    /**
     * Sets the default transformation to WGS84 in two forms :
     * <p><b>toWGS84 Geocentric transformation</b></p>
     * <p>toWGS84 is an operation to transform geocentric coordinates based on
     * this datum to geocentric coordinates based on WGS84 datum, generally a
     * translation or a SevenParameterTransformation (ex. Bursa-Wolf).</p>
     * <p>toWGS84 does not use PrimeMerdian nor ellipsoid parameters.</p>
     * <p><b>datumTransformations map (direct Geographic3D
     * transformations)</b></p>
     * <p>The toWGS84 transformation is also stored in the datumTransformations
     * map, inherited from AbstractDatum, but this time, the operation is not
     * stored as Geocentric to Geocentric transformation but as a Geographic3D
     * to Geographic3D transformation.</p>
     * <p>The convention for this transformation is to start from Geographic3D
     * coordinates in radians, to include required longitude rotation, and
     * ellipsoid transformations, and to return GeographicCoordinates in radian.
     * Advantage is that it makes it possible to use algorithm which do not
     * involve Geographic to Geocentric transformation like the use of NTv2
     * grids.</p>
     *
     * @param toWGS84 geocentric transformation from this to geocentric WGS 84
     */
    public final void setDefaultToWGS84Operation(GeocentricTransformation toWGS84) {
        this.toWGS84 = toWGS84;
        if (toWGS84 != null && WGS84 != null) this.addGeocentricTransformation(WGS84, toWGS84, true);
    }

    public Set<GeodeticDatum> getTargetDatum() {
        return geographicTransformations.keySet();
    }


    /**
     * Adds a Geocentric Transformation from this datum to targetDatum.
     * When a geocentric transformation is added to a geodetic datum, the
     * corresponding geographic transformation is automatically built and added
     * to geographicTransformation map.
     *
     * @param targetDatum the target datum of the transformation to add
     * @param coordOp the transformation linking this Datum and the target
     * <code>datum</code>
     */
    public void addGeocentricTransformation(GeodeticDatum targetDatum, GeocentricTransformation coordOp) {
        addGeocentricTransformation(targetDatum, coordOp, true);
    }

    private void addGeocentricTransformation(GeodeticDatum targetDatum,
                GeocentricTransformation coordOp, boolean addInverseOp) {
        // Add a transformation operation from this to datum
        boolean added = false;
        if (geocentricTransformations.get(targetDatum) == null) {
            geocentricTransformations.put(targetDatum, new HashSet<GeocentricTransformation>());
        }
        added = geocentricTransformations.get(targetDatum).add(coordOp);

        // 2015-02-07 : if we already have added this coordOp for targetDatum,
        // we want to prevent adding derived geographicTransformation a second time,
        // but we don't want to prevent adding the inverse transformation as
        // targetDatum may be another datum equals but not == (ex. RGF93 vs ETRS89)

        // Add the inverse transformation operation from datum to this
        try {
            if (addInverseOp) {
                targetDatum.addGeocentricTransformation(this, coordOp.inverse(), false);
            }
        } catch (NonInvertibleOperationException e) {
            e.printStackTrace();
        }

        if (!added) return;

        // Add the coordinate operation sequence from this geographic coordinate system to
        // the target datum geographic crs based on the geocentric coordOp.
        if (geographicTransformations.get(targetDatum) == null) {
            geographicTransformations.put(targetDatum, new HashSet<CoordinateOperation>());
        }
        CoordinateOperationSequence cos = null;
        // datum change with only prime meridian change
        if (coordOp.isIdentity() && this.getEllipsoid().equals(targetDatum.getEllipsoid())) {
            cos = new CoordinateOperationSequence(
                    new Identifier(CoordinateOperationSequence.class,
                            "Geographic Transformation from " + this.getShortName() + " to " + targetDatum.getShortName()),
                    new LongitudeRotation(this.primeMeridian.getLongitudeFromGreenwichInRadians()),
                    new LongitudeRotation(targetDatum.getPrimeMeridian().getLongitudeFromGreenwichInRadians()).inverse());
        }
        else {
            cos = new CoordinateOperationSequence(
                    new Identifier(CoordinateOperationSequence.class,
                            "Geographic Transformation from " + this.getShortName() + " to " + targetDatum.getShortName()),
                    new LongitudeRotation(this.primeMeridian.getLongitudeFromGreenwichInRadians()),
                    new Geographic2Geocentric(ellipsoid),
                    coordOp,
                    new Geocentric2Geographic(targetDatum.getEllipsoid()),
                    new LongitudeRotation(targetDatum.getPrimeMeridian().getLongitudeFromGreenwichInRadians()).inverse());
        }
        geographicTransformations.get(targetDatum).add(cos);
        // Inverse geographic operation is added through previous instruction
    }

    /**
     * Add a Geographic Transformation to another GeodeticDatum.
     * This transformation transforms geographic coordinates of the source geodetic datum
     * (in radians, and based on the source prime meridian) to the target geographic datum
     * (in radian and based on the target prime meridian)
     *
     * @param targetDatum the target geodetic datum of the transformation to add
     * @param coordOp the geographic to geographic coordinate transformation linking this Datum
     *                and the target <code>datum</code>
     */
    public void addGeographicTransformation(GeodeticDatum targetDatum, CoordinateOperation coordOp) {
        addGeographicTransformation(targetDatum, coordOp, true);
    }

    private void addGeographicTransformation(GeodeticDatum targetDatum, CoordinateOperation coordOp, boolean addInverseOp) {

        if (geographicTransformations.get(targetDatum) == null) {
            geographicTransformations.put(targetDatum, new HashSet<CoordinateOperation>());
        } else if (geographicTransformations.get(targetDatum).contains(coordOp)) return;
        geographicTransformations.get(targetDatum).add(coordOp);
        if (addInverseOp) {
            try {
                targetDatum.addGeographicTransformation(this, coordOp.inverse(), false);
            } catch (NonInvertibleOperationException e) {
                e.printStackTrace();
            }
        }
    }

    /**
     * Get available geocentric transformations to another datum.
     *
     * @param targetDatum the datum that must be a target for returned transformation
     * @return 
     */
    public Set<GeocentricTransformation> getGeocentricTransformations(GeodeticDatum targetDatum) {

        // Create a new empty set of operations towards targetDatum if it does not already exist
        if (geocentricTransformations.get(targetDatum) == null) {
            geocentricTransformations.put(targetDatum, new HashSet<GeocentricTransformation>());
        }

        // If targetDatum is equivalent to WGS84, this.toWGS84 is a possible CoordinateOperation
        if (targetDatum.equals(GeodeticDatum.WGS84) && getToWGS84() != null) {
            addGeocentricTransformation(targetDatum, getToWGS84(), true);
        }
        // If this is equivalent to WGS84, we can use targetDatum.toWGS84.inverse CoordinateOperation
        else if (this.equals(GeodeticDatum.WGS84) && targetDatum.getToWGS84() != null) {
            try {
                addGeocentricTransformation(targetDatum, targetDatum.getToWGS84().inverse(), true);
            } catch(NonInvertibleOperationException e) {
                // if datum.getToWGS84() is not invertible, just ignore it
            }
        }
        // Neither this nor targetDatum are equal to WGS84
        else if (!targetDatum.equals(WGS84) && !this.equals(WGS84)) {
            // We have transformations from each datum to WGS84. Use WGS84 as a pivot
            if (!getGeocentricTransformations(GeodeticDatum.WGS84).isEmpty() &&
                    !targetDatum.getGeocentricTransformations(GeodeticDatum.WGS84).isEmpty()) {
                try {
                    for (GeocentricTransformation op1 : getGeocentricTransformations(WGS84)) {
                        for (GeocentricTransformation op2 : targetDatum.getGeocentricTransformations(WGS84)) {
                            if (op1.equals(op2) || (op1.isIdentity() && op2.isIdentity())) {
                                addGeocentricTransformation(targetDatum, Identity.IDENTITY, true);
                            } else {
                                if (op1.isIdentity()) {
                                    addGeocentricTransformation(targetDatum, op2.inverse(), true);
                                }
                                else if (op2.isIdentity()) {
                                    addGeocentricTransformation(targetDatum, op1, true);
                                }
                                else {
                                    addGeocentricTransformation(targetDatum, new GeocentricTransformationSequence(
                                            new Identifier(CoordinateOperation.class), op1, op2.inverse()), true);
                                }
                            }
                        }
                    }
                } catch (NonInvertibleOperationException e) {
                    // The geocentric transformation should always be inversible.
                    // Moreover, add the transformation to the target datum is useful
                    // for further calulation but not essential, so if the inversion
                    // fails it has no importance
                }
            }
        }
        //}
        return geocentricTransformations.get(targetDatum);
    }

    /**
     * <p>Get available  geographic transformations to another datum.</p>
     * <p>The method first call getGeocentricTransformations which will try to
     * build geocentric transformations from this datum to target datum using WGS84
     * pivot if no direct transformation is available. Building a new geocentric
     * transformation to target datum will automatically build the corresponding
     * geographic transformation and put it in the geographicTransformations
     * map</p>
     *
     * @param targetDatum the datum that must be a target for returned transformation
     * @return available geographic transformations to targetDatum or an empty List if no
     * transformation is available.
     */
    public Set<CoordinateOperation> getGeographicTransformations(GeodeticDatum targetDatum) {
        // Calling getGeocentricTransformations will build new transformations
        // using WGS84 pivot if needed and it will add associated geographic transformations
        getGeocentricTransformations(targetDatum);
        Set<CoordinateOperation> ops = geographicTransformations.get(targetDatum);
        if (ops == null) {
            geographicTransformations.put(targetDatum, new HashSet<CoordinateOperation>());
        }

        // We have transformations from each datum to WGS84. Use WGS84 as a pivot
        if (!this.equals(WGS84) && ! targetDatum.equals(WGS84) &&
                !getGeographicTransformations(GeodeticDatum.WGS84).isEmpty() &&
                !targetDatum.getGeographicTransformations(GeodeticDatum.WGS84).isEmpty()) {
            try {
                for (CoordinateOperation op1 : getGeographicTransformations(WGS84)) {
                    for (CoordinateOperation op2 : targetDatum.getGeographicTransformations(WGS84)) {
                        if (op1.equals(op2) || (op1.isIdentity() && op2.isIdentity())) {
                            addGeographicTransformation(targetDatum, Identity.IDENTITY, true);
                        } else {
                            addGeographicTransformation(targetDatum, new GeocentricTransformationSequence(
                                    new Identifier(CoordinateOperation.class), op1, op2.inverse()), true);
                        }
                    }
                }
            } catch (NonInvertibleOperationException e) {
                // The geocentric transformation should always be inversible.
                // Moreover, add the transformation to the target datum is useful
                // for further calulation but not essential, so if the inversion
                // fails it has no importance
            }
        }
        return geographicTransformations.get(targetDatum);
    }

    /**
     * Get available  geographic transformations to another datum.
     * Transformations are ordered from the least precise to the most precise one.
     *
     * @param datum the datum that must be a target for returned transformation
     * @return 
     */
    public Set<CoordinateOperation> getHeightTransformations(Datum datum) {
        return heightTransformations.get(datum);
    }

    /**
     * Returns the default transformation to WGS84 of this Datum.
     * @return 
     */
    @Override
    public GeocentricTransformation getToWGS84() {
        return toWGS84;
    }

    public static GeodeticDatum getGeodeticDatum(Object id) {
        return knownDatumMap.get(id);
    }


    /**
     * Returns a WKT representation of the geodetic datum.
     *
     */
    public String toWKT() {
        StringBuilder w = new StringBuilder();
        w.append("DATUM[\"");
        w.append(this.getName());
        w.append("\",");
        w.append(this.getEllipsoid().toWKT());
        CoordinateOperation towgs84 = this.getToWGS84();
        if ((towgs84 != null) && (towgs84 instanceof GeoTransformation)) {
            GeoTransformation geoTransformation = (GeoTransformation) towgs84;
            w.append(geoTransformation.toWKT());
        } else if (towgs84 instanceof Identity) {
            w.append(",TOWGS84[0,0,0,0,0,0,0]");
        }
        if (!this.getAuthorityName().startsWith(Identifiable.LOCAL)) {
            w.append(',');
            w.append(this.getIdentifier().toWKT());
        }
        w.append(']');
        return w.toString();
    }

    /**
     * Returns a String representation of this GeodeticDatum.
     */
    @Override
    public String toString() {
        return getIdentifier().toString();
    }

    /**
     * Returns true if o equals <code>this</code>.
     * o equals this if they refer to the same memory object or if they have
     * the same identifier.
     *
     * @param o The object to compare this GeodeticDatum against
     */
    @Override
    public boolean equals(Object o) {
        if (this == o) {
            return true;
        }
        if (o instanceof GeodeticDatum) {
            GeodeticDatum gd = (GeodeticDatum) o;
            if (getIdentifier().equals(gd.getIdentifier())) {
                return true;
            }
            boolean toWGS84Equality, extentEquality;
            if (getToWGS84() == null || gd.toWGS84 == null) {
                // If toWGS84 has not been defined, don't
                // consider a datum equals to any other
                toWGS84Equality = false;
            } else {
                toWGS84Equality = getToWGS84().equals(gd.getToWGS84()) ||
                        (getToWGS84().isIdentity() && gd.getToWGS84().isIdentity());
            }
            extentEquality = getExtent() == null ? gd.getExtent() == null : getExtent().equals(gd.getExtent());
            return ellipsoid.equals(gd.getEllipsoid())
                    && primeMeridian.equals(gd.getPrimeMeridian())
                    && toWGS84Equality
                    && extentEquality;
        } else {
            return false;
        }
    }

    /**
     * Returns the hash code for this GeodeticDatum.
     */
    @Override
    public int hashCode() {
        int hash = 7;
        hash = 83 * hash + (this.primeMeridian != null ? this.primeMeridian.hashCode() : 0);
        hash = 83 * hash + (this.ellipsoid != null ? this.ellipsoid.hashCode() : 0);
        hash = 83 * hash + (this.toWGS84 != null ? this.toWGS84.hashCode() : 0);
        return hash;
    }

    /**
     * Removes all transformation from this datum to others and the other way.
     */
    public void removeAllTransformations() {
        for (GeodeticDatum gd : geocentricTransformations.keySet()) {
            gd.geocentricTransformations.remove(this);
        }
        for (GeodeticDatum gd : geographicTransformations.keySet()) {
            gd.geographicTransformations.remove(this);
        }
        geocentricTransformations.clear();
        geographicTransformations.clear();
    }
}
<|MERGE_RESOLUTION|>--- conflicted
+++ resolved
@@ -1,749 +1,745 @@
-/*
- * Coordinate Transformations Suite (abridged CTS)  is a library developped to 
- * perform Coordinate Transformations using well known geodetic algorithms 
- * and parameter sets. 
- * Its main focus are simplicity, flexibility, interoperability, in this order.
- *
- * This library has been originally developed by Michaël Michaud under the JGeod
- * name. It has been renamed CTS in 2009 and shared to the community from 
- * the OrbisGIS code repository.
- *
- * CTS is free software: you can redistribute it and/or modify it under the
- * terms of the GNU Lesser General Public License as published by the Free Software
- * Foundation, either version 3 of the License.
- *
- * CTS is distributed in the hope that it will be useful, but WITHOUT ANY
- * WARRANTY; without even the implied warranty of MERCHANTABILITY or FITNESS FOR
- * A PARTICULAR PURPOSE. See the GNU Lesser General Public License for more details.
- *
- * You should have received a copy of the GNU Lesser General Public License along with
- * CTS. If not, see <http://www.gnu.org/licenses/>.
- *
- * For more information, please consult: <https://github.com/orbisgis/cts/>
- */
-package org.cts.datum;
-
-import java.util.*;
-
-import org.cts.Identifiable;
-import org.cts.Identifier;
-import org.cts.cs.GeographicExtent;
-import org.cts.op.CoordinateOperation;
-import org.cts.op.CoordinateOperationSequence;
-import org.cts.op.Geocentric2Geographic;
-import org.cts.op.Geographic2Geocentric;
-import org.cts.op.Identity;
-import org.cts.op.LongitudeRotation;
-import org.cts.op.NonInvertibleOperationException;
-import org.cts.op.transformation.*;
-
-/**
- * Geodetic {@link org.cts.datum.Datum} used to determine positions relative
- * to the Earth (longitude / latitude) <p> It is recommended that every
- * <code>GeodeticDatum</code> has a toWGS84
- * {@link org.cts.op.transformation.SevenParameterTransformation} attribute
- * (which may eventually be a
- * {@link org.cts.op.transformation.GeocentricTranslation} or the
- * {@link org.cts.op.Identity} transformation). This
- * operation must be the standard 3D transformation from/to the
- * GeocentricCoordinateSystem defined by this Datum to/from the
- * GeocentricCoordinateSystem defined by WGS84 Datum. <p> Moreover, a
- * GeodeticDatum also contains a map which may contain other
- * {@link org.cts.op.CoordinateOperation}s from the standard Geographic2DCRS or
- * Geographic3DCRS associated with this Datum to the one associated to another
- * Datum.
- *
- * @author Michaël Michaud, Jules Party
- */
-public class GeodeticDatum extends AbstractDatum {
-
-    /**
-     * knownDatumMap maps datum Identifier or names to {@linkplain Datum datums}.
-     */
-    private static final Map<Object, GeodeticDatum> knownDatumMap = new HashMap<Object, GeodeticDatum>();
-    private final static Set<GeodeticDatum> knownDatum = new HashSet<GeodeticDatum>();
-
-    /**
-     * <p>A map of known geocentric to geocentric transformations from this Datum
-     * to other {@linkplain Datum datums}.</p>
-     * <p>These transformations transform coordinates from the geocentric coordinate system
-     * based on this datum (and the Greenwich meridian) to the geocentric coordinate
-     * system based on a target datum (and the Greenwich meridian). They typically use
-     * Bursa-Wolf equations.</p>
-     */
-    private final Map<GeodeticDatum, Set<GeocentricTransformation>> geocentricTransformations =
-            new HashMap<GeodeticDatum, Set<GeocentricTransformation>>();
-
-    /**
-     * <p>A map of known geographic to geographic transformations from this Geodetic Datum
-     * to other {@linkplain GeodeticDatum geodetic datums}.</p>
-     * <p>These transformations transform coordinates from the geographic coordinate system
-     * based on this datum, this prime meridian and this ellipsoid to the geographic
-     * system based on a target datum, its prime meridian and its ellipsoid.</p>
-     * <p>Geographic transformations include transformations based on parameters like the
-     * Molodenski transformations and transformations based on an interpolated grid like
-     * the NTv2 method.</p>
-     */
-    private final Map<GeodeticDatum, Set<CoordinateOperation>> geographicTransformations =
-            new HashMap<GeodeticDatum, Set<CoordinateOperation>>();
-
-    /**
-     * A map of known vertical transformations from this ellipsoid to other
-     * {@linkplain VerticalDatum vertical datum}.
-     */
-    private final Map<Datum, Set<CoordinateOperation>> heightTransformations =
-            new HashMap<Datum, Set<CoordinateOperation>>();
-
-    /**
-     * The PrimeMeridian used with this Datum.
-     */
-    private final PrimeMeridian primeMeridian;
-
-    /**
-     * The ellipsoid used with this Datum.
-     */
-    private final Ellipsoid ellipsoid;
-
-    /**
-     * The default geocentric transformation from this datum to WGS84.
-     */
-    private GeocentricTransformation toWGS84;
-
-    /**
-     * World Geodetic System 1984.
-     */
-    public final static GeodeticDatum WGS84 = new GeodeticDatum(new Identifier(
-            "EPSG", "6326", "World Geodetic System 1984", "WGS 84"),
-            PrimeMeridian.GREENWICH, Ellipsoid.WGS84, Identity.IDENTITY,
-            GeographicExtent.WORLD, null, null);
-
-    /**
-     * Nouvelle Triangulation Française (Paris).
-     */
-    public final static GeodeticDatum NTF_PARIS = new GeodeticDatum(
-            new Identifier("EPSG", "6807",
-            "Nouvelle Triangulation Française (Paris)", "NTF (Paris)"),
-            PrimeMeridian.PARIS, Ellipsoid.CLARKE1880IGN,
-            new GeocentricTranslation(-168.0, -60.0, 320.0, 1.0),
-            GeographicExtent.WORLD,
-            "Fundamental point: Pantheon. Latitude: 48 deg 50 min 46.52 sec N; Longitude: 2 deg 20 min 48.67 sec E (of Greenwich).",
-            "1895");
-
-    /**
-     * Nouvelle Triangulation Française.
-     */
-    public final static GeodeticDatum NTF = new GeodeticDatum(
-            new Identifier("EPSG", "6275", "Nouvelle Triangulation Française",
-            "NTF"),
-            PrimeMeridian.GREENWICH, Ellipsoid.CLARKE1880IGN,
-            new GeocentricTranslation(-168.0, -60.0, 320.0, 1.0),
-            GeographicExtent.WORLD,
-            "Fundamental point: Pantheon. Latitude: 48 deg 50 min 46.522 sec N; Longitude: 2 deg 20 min 48.667 sec E (of Greenwich).",
-            "1898");
-
-    /**
-     * Réseau géodésique français 1993.
-     */
-    public final static GeodeticDatum RGF93 = new GeodeticDatum(new Identifier(
-            "EPSG", "6171", "Réseau géodésique français 1993", "RGF93"),
-            PrimeMeridian.GREENWICH, Ellipsoid.GRS80,  Identity.IDENTITY,
-            GeographicExtent.WORLD, "Coincident with ETRS89 at epoch 1993.0", "1993");
-
-    /**
-     * European Datum 1950.
-     */
-    public final static GeodeticDatum ED50 = new GeodeticDatum(
-            new Identifier("EPSG", "6230", "European Datum 1950", "ED50"),
-            PrimeMeridian.GREENWICH, Ellipsoid.INTERNATIONAL1924,
-            new GeocentricTranslation(-84.0, -97.0, -117.0, 1.0),
-            GeographicExtent.WORLD,
-            "Fundamental point: Potsdam (Helmert Tower). Latitude: 52 deg 22 min 51.4456 sec N; Longitude: 13 deg  3 min 58.9283 sec E (of Greenwich).",
-            "1950");
-
-    public final static GeodeticDatum WGS84GUAD = new GeodeticDatum(
-            new Identifier(GeodeticDatum.class, "Guadeloupe : WGS84", "WGS84GUAD"),
-            PrimeMeridian.GREENWICH, Ellipsoid.GRS80,
-            SevenParameterTransformation.createBursaWolfTransformation(
-                    1.2239, 2.4156, -1.7598, 0.03800, -0.16101, -0.04925, 0.2387),
-            new GeographicExtent("Guadeloupe", 15.875, 16.625, -61.85, -61.075),
-            "", "");
-
-    public final static GeodeticDatum WGS84MART = new GeodeticDatum(
-            new Identifier(GeodeticDatum.class, "Martinique : WGS84", "WGS84GUAD"),
-            PrimeMeridian.GREENWICH, Ellipsoid.GRS80,
-            SevenParameterTransformation.createBursaWolfTransformation(
-                    0.7696, -0.8692, -12.0631, -0.32511, -0.21041, -0.02390, 0.2829),
-            new GeographicExtent("Martinique", 14.25, 15.025, -61.25, -60.725),
-            "", "");
-
-    public final static GeodeticDatum WGS84SBSM = new GeodeticDatum(
-            new Identifier(GeodeticDatum.class, "St-Martin St-Barth : WGS84", "WGS84SBSM"),
-            PrimeMeridian.GREENWICH, Ellipsoid.GRS80,
-            SevenParameterTransformation.createBursaWolfTransformation(
-                    14.6642, 5.2493, 0.1981, -0.06838, 0.09141, -0.58131, -0.4067),
-            new GeographicExtent("St-Martin St-Barth", 17.8, 18.2, -63.2, -62.5),
-            "", "");
-
-
-    // Old North American Datum
-    // Conversions to NAD83 or WGS84 require NADCON grid-based transformations
-    // NADCON grids are not yet implemented in CTS library.
-    // (https://www.ngs.noaa.gov/TOOLS/Nadcon/Nadcon.shtml)
-    public final static GeodeticDatum NAD27 = new GeodeticDatum(
-            new Identifier("EPSG", "6267", "North American Datum 1927", "NAD27"),
-            PrimeMeridian.GREENWICH, Ellipsoid.CLARKE1866, null,
-            GeographicExtent.WORLD,
-            "", "1927");
-
-
-    // Original NAD83 datum. For topographic purposes.
-    // To get pecise transformation from NAD83(1986) to NAD83(HARN) and be
-    // consistent with WGS, one must use extended NADCON grids (5-6 cm accuracy)
-    // NADCON grids are not yet implemented in CTS library.
-    public final static GeodeticDatum NAD83 = new GeodeticDatum(
-            new Identifier("EPSG", "6269", "North American Datum 1983", "NAD83"),
-            PrimeMeridian.GREENWICH, Ellipsoid.GRS80, null,
-            GeographicExtent.WORLD,
-            "", "1983");
-<<<<<<< HEAD
-
-
-    // NAD83(HARN) is a precise geodetic network for USA.
-    // Grid-based transformations from NAD83 to NAD83(HARN) use different grids for
-    // different states (5-6 cm accuracy)
-    // The hereafter toWGS84 transformation from NAD83(HARN) to WGS84 ignores time-dependant
-    // parameters.
-    public final static GeodeticDatum NAD83_HARN = new GeodeticDatum(
-            new Identifier("EPSG", "6152", "North American Datum 1983 (HARN)", "NAD83(HARN)"),
-            PrimeMeridian.GREENWICH, Ellipsoid.GRS80,
-            SevenParameterTransformation.createBursaWolfTransformation(-0.991, 1.9072, 0.5129, 0.125033, 0.046785, 0.056529, -0.00062, 1.0),
-            GeographicExtent.WORLD,
-            "", null);
-
-
-    // NAD83(CORS96) is based on the Continuously Operating Reference Station (CORS) network.
-    // Discrepancies with NAD83(HARN) are about 6cm
-    // The hereafter toWGS84 transformation is for epoch 1997.0 and for WGS84 (G1150)
-    // To get timedependant transformations, see :
-    // https://support.geocue.com/wp-content/uploads/2015/01/CueTip-Transforming-WGS84-to-NAD83.pdf
-    public final static GeodeticDatum NAD83_CORS96 = new GeodeticDatum(
-            new Identifier("EPSG", "1133", "North American Datum 1983 (CORS96)", "NAD83(CORS96)"),
-            PrimeMeridian.GREENWICH, Ellipsoid.GRS80,
-            SevenParameterTransformation.createBursaWolfTransformation(-0.9956, 1.9013, 0.5215, 0.025915, 0.009426, 0.0011599, -0.00062, 1.0),
-            GeographicExtent.WORLD,
-            "", "1997");
-
-
-    // NAD83(2011) can be assimilated to WGS84 (G1674) for topographic topics
-    // For precise geodetic purposes, relation between NAD83(2011) and ITRF 2008 (G1674) is defined
-    // by a 14 parameters time dependant transformation and has 0.1 m accuracy.
-    // The hereafter toWGS84 transformation is for epoch 1997.0. To get more precise transformation
-    // one should use the time-dependant 14 parameters transformation
-    public final static GeodeticDatum NAD83_2011 = new GeodeticDatum(
-            new Identifier("EPSG", "1116", "North American Datum 1983 (NSRS2011)", "NAD83 (2011)"),
-            PrimeMeridian.GREENWICH, Ellipsoid.GRS80,
-            SevenParameterTransformation.createBursaWolfTransformation(-0.99343, 1.90331, 0.52655, 0.02591467, 0.00942645, 0.001159935, -0.00171504, 0.1),
-            GeographicExtent.WORLD,
-            "", "2012");
-
-=======
-    
-    public final static GeodeticDatum GGRS87 = new GeodeticDatum(
-            new Identifier("EPSG", "4121", "Greek Geodetic Reference System 1987", "GGRS87"),
-            PrimeMeridian.GREENWICH, Ellipsoid.GRS80,null, 
-            new GeographicExtent("Greece - onshore", 34.88, 41.75, 19.57,28.3), "","1987" );
-    
-    public final static GeodeticDatum HERMANNSKOGEL = new GeodeticDatum(
-            new Identifier("EPSG", "4312", "Militar-Geographische Institut", "MGI"),
-            PrimeMeridian.GREENWICH, Ellipsoid.BESSEL1841,null, 
-            new GeographicExtent("Austria", 46.4, 49.02, 9.53, 17.17), "","" );
-    
-    public final static GeodeticDatum POSTDAM = new GeodeticDatum(
-            new Identifier("EPSG", "4314", "Deutsches Hauptdreiecksnetz", "DHDN"),
-            PrimeMeridian.GREENWICH, Ellipsoid.BESSEL1841,null, 
-            new GeographicExtent("Germany - states of former West Germany onshore", 47.27, 55.09, 5.87 , 13.84 ), "","" );
-    
-    public final static GeodeticDatum CARTHAGE = new GeodeticDatum(
-            new Identifier("EPSG", "4223", "Carthage", "Carthage"),
-            PrimeMeridian.GREENWICH, Ellipsoid.CLARKE1880IGN, null,
-            new GeographicExtent("Tunisia - onshore and offshore", 30.23, 38.41, 7.49, 13.67), "", "");   
-    
-
-    public final static GeodeticDatum NZGD49 = new GeodeticDatum(
-            new Identifier("EPSG", "4272", "New Zealand Geodetic Datum 1949", "NZGD49"),
-            PrimeMeridian.GREENWICH, Ellipsoid.INTERNATIONAL1924, null,
-            new GeographicExtent("New Zealand - North Island, South Island, Stewart Island - onshore and nearshore", 
-                    165.87, 179.27, -47.65, -33.89), "", "");  
-
-   
-    public final static GeodeticDatum OSGB36 = new GeodeticDatum(
-            new Identifier("EPSG", "4277", "OSGB 1936", "OSGB36"),
-            PrimeMeridian.GREENWICH, Ellipsoid.AIRY, null,
-            new GeographicExtent("United Kingdom (UK) - Great Britain - England and Wales onshore, Scotland onshore and Western Isles nearshore; Isle of Man onshore", 
-                    49.79, 60.94, -8.82, 1.92), "", ""); 
-    
-    public final static GeodeticDatum IRE65 = new GeodeticDatum(
-            new Identifier("EPSG", "4299", "TM65", "TM65"),
-            PrimeMeridian.GREENWICH, Ellipsoid.AIRYMOD, null,
-            new GeographicExtent("Ireland - onshore. United Kingdom (UK) - Northern Ireland (Ulster) - onshore",
-                    51.39, 55.43, -10.56, -5.34), "", "");
- 
->>>>>>> b8db8e79
-    static {
-        //@TODO this should be moved to the parser using these particular names
-        knownDatumMap.put("wgs84", WGS84);
-        knownDatumMap.put("ntfparis", NTF_PARIS);
-        knownDatumMap.put("ntf", NTF);
-        knownDatumMap.put("rgf93", RGF93);
-        knownDatumMap.put("ed50", ED50);
-        knownDatumMap.put("nad27", NAD27);
-        knownDatumMap.put("nad83", NAD83);
-        knownDatumMap.put("ggrs87", GGRS87);
-        knownDatumMap.put("hermannskogel", HERMANNSKOGEL);
-        knownDatumMap.put("potsdam", POSTDAM);
-        knownDatumMap.put("carthage", CARTHAGE);
-        knownDatumMap.put("nzgd49", NZGD49);
-        knownDatumMap.put("osgb36",OSGB36);
-        knownDatumMap.put("ire65", IRE65);
-    }
-
-    /**
-     * Creates a new Datum.
-     *
-     * @param primeMeridian the prime meridian to use with this datum
-     * @param ellipsoid the ellipsoid to use with this datum
-     * @param toWGS84 the toWGS84 <code>CoordinateOperation</code>
-     */
-    public static GeodeticDatum createGeodeticDatum(final PrimeMeridian primeMeridian,
-                final Ellipsoid ellipsoid, final GeocentricTransformation toWGS84) {
-        GeodeticDatum gd = createGeodeticDatum(new Identifier(GeodeticDatum.class),
-                primeMeridian, ellipsoid, toWGS84, GeographicExtent.WORLD, "","");
-        //gd.setDefaultToWGS84Operation(toWGS84);
-        if (knownDatumMap.containsKey(gd)) {
-            return knownDatumMap.get(gd);
-        }
-        else {
-            knownDatumMap.put(gd.getIdentifier(), gd);
-            knownDatum.add(gd);
-            return gd;
-        }
-    }
-
-    /**
-     * Creates a new Datum.
-     *
-     * @param identifier identifier.
-     * @param primeMeridian the prime meridian to use with this datum
-     * @param ellipsoid the ellipsoid to use with this datum
-     * @param extent this datum extension
-     * @param origin origin decription this datum
-     * @param epoch realization epoch of this datum
-     */
-    private GeodeticDatum(
-            final Identifier identifier,
-            final PrimeMeridian primeMeridian,
-            final Ellipsoid ellipsoid,
-            final GeocentricTransformation toWGS84,
-            final GeographicExtent extent, final String origin, final String epoch) {
-        super(identifier, extent, origin, epoch);
-        this.ellipsoid = ellipsoid;
-        this.primeMeridian = primeMeridian;
-        this.toWGS84 = toWGS84;
-        setDefaultToWGS84Operation(toWGS84);
-        knownDatumMap.put(this.getIdentifier(), this);
-        knownDatum.add(this);
-    }
-
-    /**
-     * Creates a new Datum or return a known datum if it already exists.
-     *
-     * @param identifier identifier.
-     * @param primeMeridian the prime meridian to use with this datum
-     * @param ellipsoid the ellipsoid to use with this datum
-     * @param extent this datum extension
-     * @param origin origin decription this datum
-     * @param epoch realization epoch of this datum
-     */
-    public static GeodeticDatum createGeodeticDatum(
-            final Identifier identifier,
-            final PrimeMeridian primeMeridian, final Ellipsoid ellipsoid,
-            final GeocentricTransformation toWGS84,
-            final GeographicExtent extent, final String origin, final String epoch) {
-        if (knownDatumMap.containsKey(identifier)) return knownDatumMap.get(identifier);
-        else if (knownDatumMap.containsKey(identifier.getCode())) return knownDatumMap.get(identifier.getCode());
-        else if (knownDatumMap.containsKey(identifier.getName())) return knownDatumMap.get(identifier.getName());
-        else {
-            return new GeodeticDatum(identifier, primeMeridian, ellipsoid, toWGS84, extent, origin, epoch);
-        }
-    }
-
-    /**
-     * Return the PrimeMeridian of this Datum.
-     */
-    public PrimeMeridian getPrimeMeridian() {
-        return primeMeridian;
-    }
-
-    /**
-     * Return the ellipsoid of this Datum.
-     */
-    public Ellipsoid getEllipsoid() {
-        return ellipsoid;
-    }
-
-    /**
-     * Sets the default transformation to WGS84 in two forms :
-     * <p><b>toWGS84 Geocentric transformation</b></p>
-     * <p>toWGS84 is an operation to transform geocentric coordinates based on
-     * this datum to geocentric coordinates based on WGS84 datum, generally a
-     * translation or a SevenParameterTransformation (ex. Bursa-Wolf).</p>
-     * <p>toWGS84 does not use PrimeMerdian nor ellipsoid parameters.</p>
-     * <p><b>datumTransformations map (direct Geographic3D
-     * transformations)</b></p>
-     * <p>The toWGS84 transformation is also stored in the datumTransformations
-     * map, inherited from AbstractDatum, but this time, the operation is not
-     * stored as Geocentric to Geocentric transformation but as a Geographic3D
-     * to Geographic3D transformation.</p>
-     * <p>The convention for this transformation is to start from Geographic3D
-     * coordinates in radians, to include required longitude rotation, and
-     * ellipsoid transformations, and to return GeographicCoordinates in radian.
-     * Advantage is that it makes it possible to use algorithm which do not
-     * involve Geographic to Geocentric transformation like the use of NTv2
-     * grids.</p>
-     *
-     * @param toWGS84 geocentric transformation from this to geocentric WGS 84
-     */
-    public final void setDefaultToWGS84Operation(GeocentricTransformation toWGS84) {
-        this.toWGS84 = toWGS84;
-        if (toWGS84 != null && WGS84 != null) this.addGeocentricTransformation(WGS84, toWGS84, true);
-    }
-
-    public Set<GeodeticDatum> getTargetDatum() {
-        return geographicTransformations.keySet();
-    }
-
-
-    /**
-     * Adds a Geocentric Transformation from this datum to targetDatum.
-     * When a geocentric transformation is added to a geodetic datum, the
-     * corresponding geographic transformation is automatically built and added
-     * to geographicTransformation map.
-     *
-     * @param targetDatum the target datum of the transformation to add
-     * @param coordOp the transformation linking this Datum and the target
-     * <code>datum</code>
-     */
-    public void addGeocentricTransformation(GeodeticDatum targetDatum, GeocentricTransformation coordOp) {
-        addGeocentricTransformation(targetDatum, coordOp, true);
-    }
-
-    private void addGeocentricTransformation(GeodeticDatum targetDatum,
-                GeocentricTransformation coordOp, boolean addInverseOp) {
-        // Add a transformation operation from this to datum
-        boolean added = false;
-        if (geocentricTransformations.get(targetDatum) == null) {
-            geocentricTransformations.put(targetDatum, new HashSet<GeocentricTransformation>());
-        }
-        added = geocentricTransformations.get(targetDatum).add(coordOp);
-
-        // 2015-02-07 : if we already have added this coordOp for targetDatum,
-        // we want to prevent adding derived geographicTransformation a second time,
-        // but we don't want to prevent adding the inverse transformation as
-        // targetDatum may be another datum equals but not == (ex. RGF93 vs ETRS89)
-
-        // Add the inverse transformation operation from datum to this
-        try {
-            if (addInverseOp) {
-                targetDatum.addGeocentricTransformation(this, coordOp.inverse(), false);
-            }
-        } catch (NonInvertibleOperationException e) {
-            e.printStackTrace();
-        }
-
-        if (!added) return;
-
-        // Add the coordinate operation sequence from this geographic coordinate system to
-        // the target datum geographic crs based on the geocentric coordOp.
-        if (geographicTransformations.get(targetDatum) == null) {
-            geographicTransformations.put(targetDatum, new HashSet<CoordinateOperation>());
-        }
-        CoordinateOperationSequence cos = null;
-        // datum change with only prime meridian change
-        if (coordOp.isIdentity() && this.getEllipsoid().equals(targetDatum.getEllipsoid())) {
-            cos = new CoordinateOperationSequence(
-                    new Identifier(CoordinateOperationSequence.class,
-                            "Geographic Transformation from " + this.getShortName() + " to " + targetDatum.getShortName()),
-                    new LongitudeRotation(this.primeMeridian.getLongitudeFromGreenwichInRadians()),
-                    new LongitudeRotation(targetDatum.getPrimeMeridian().getLongitudeFromGreenwichInRadians()).inverse());
-        }
-        else {
-            cos = new CoordinateOperationSequence(
-                    new Identifier(CoordinateOperationSequence.class,
-                            "Geographic Transformation from " + this.getShortName() + " to " + targetDatum.getShortName()),
-                    new LongitudeRotation(this.primeMeridian.getLongitudeFromGreenwichInRadians()),
-                    new Geographic2Geocentric(ellipsoid),
-                    coordOp,
-                    new Geocentric2Geographic(targetDatum.getEllipsoid()),
-                    new LongitudeRotation(targetDatum.getPrimeMeridian().getLongitudeFromGreenwichInRadians()).inverse());
-        }
-        geographicTransformations.get(targetDatum).add(cos);
-        // Inverse geographic operation is added through previous instruction
-    }
-
-    /**
-     * Add a Geographic Transformation to another GeodeticDatum.
-     * This transformation transforms geographic coordinates of the source geodetic datum
-     * (in radians, and based on the source prime meridian) to the target geographic datum
-     * (in radian and based on the target prime meridian)
-     *
-     * @param targetDatum the target geodetic datum of the transformation to add
-     * @param coordOp the geographic to geographic coordinate transformation linking this Datum
-     *                and the target <code>datum</code>
-     */
-    public void addGeographicTransformation(GeodeticDatum targetDatum, CoordinateOperation coordOp) {
-        addGeographicTransformation(targetDatum, coordOp, true);
-    }
-
-    private void addGeographicTransformation(GeodeticDatum targetDatum, CoordinateOperation coordOp, boolean addInverseOp) {
-
-        if (geographicTransformations.get(targetDatum) == null) {
-            geographicTransformations.put(targetDatum, new HashSet<CoordinateOperation>());
-        } else if (geographicTransformations.get(targetDatum).contains(coordOp)) return;
-        geographicTransformations.get(targetDatum).add(coordOp);
-        if (addInverseOp) {
-            try {
-                targetDatum.addGeographicTransformation(this, coordOp.inverse(), false);
-            } catch (NonInvertibleOperationException e) {
-                e.printStackTrace();
-            }
-        }
-    }
-
-    /**
-     * Get available geocentric transformations to another datum.
-     *
-     * @param targetDatum the datum that must be a target for returned transformation
-     * @return 
-     */
-    public Set<GeocentricTransformation> getGeocentricTransformations(GeodeticDatum targetDatum) {
-
-        // Create a new empty set of operations towards targetDatum if it does not already exist
-        if (geocentricTransformations.get(targetDatum) == null) {
-            geocentricTransformations.put(targetDatum, new HashSet<GeocentricTransformation>());
-        }
-
-        // If targetDatum is equivalent to WGS84, this.toWGS84 is a possible CoordinateOperation
-        if (targetDatum.equals(GeodeticDatum.WGS84) && getToWGS84() != null) {
-            addGeocentricTransformation(targetDatum, getToWGS84(), true);
-        }
-        // If this is equivalent to WGS84, we can use targetDatum.toWGS84.inverse CoordinateOperation
-        else if (this.equals(GeodeticDatum.WGS84) && targetDatum.getToWGS84() != null) {
-            try {
-                addGeocentricTransformation(targetDatum, targetDatum.getToWGS84().inverse(), true);
-            } catch(NonInvertibleOperationException e) {
-                // if datum.getToWGS84() is not invertible, just ignore it
-            }
-        }
-        // Neither this nor targetDatum are equal to WGS84
-        else if (!targetDatum.equals(WGS84) && !this.equals(WGS84)) {
-            // We have transformations from each datum to WGS84. Use WGS84 as a pivot
-            if (!getGeocentricTransformations(GeodeticDatum.WGS84).isEmpty() &&
-                    !targetDatum.getGeocentricTransformations(GeodeticDatum.WGS84).isEmpty()) {
-                try {
-                    for (GeocentricTransformation op1 : getGeocentricTransformations(WGS84)) {
-                        for (GeocentricTransformation op2 : targetDatum.getGeocentricTransformations(WGS84)) {
-                            if (op1.equals(op2) || (op1.isIdentity() && op2.isIdentity())) {
-                                addGeocentricTransformation(targetDatum, Identity.IDENTITY, true);
-                            } else {
-                                if (op1.isIdentity()) {
-                                    addGeocentricTransformation(targetDatum, op2.inverse(), true);
-                                }
-                                else if (op2.isIdentity()) {
-                                    addGeocentricTransformation(targetDatum, op1, true);
-                                }
-                                else {
-                                    addGeocentricTransformation(targetDatum, new GeocentricTransformationSequence(
-                                            new Identifier(CoordinateOperation.class), op1, op2.inverse()), true);
-                                }
-                            }
-                        }
-                    }
-                } catch (NonInvertibleOperationException e) {
-                    // The geocentric transformation should always be inversible.
-                    // Moreover, add the transformation to the target datum is useful
-                    // for further calulation but not essential, so if the inversion
-                    // fails it has no importance
-                }
-            }
-        }
-        //}
-        return geocentricTransformations.get(targetDatum);
-    }
-
-    /**
-     * <p>Get available  geographic transformations to another datum.</p>
-     * <p>The method first call getGeocentricTransformations which will try to
-     * build geocentric transformations from this datum to target datum using WGS84
-     * pivot if no direct transformation is available. Building a new geocentric
-     * transformation to target datum will automatically build the corresponding
-     * geographic transformation and put it in the geographicTransformations
-     * map</p>
-     *
-     * @param targetDatum the datum that must be a target for returned transformation
-     * @return available geographic transformations to targetDatum or an empty List if no
-     * transformation is available.
-     */
-    public Set<CoordinateOperation> getGeographicTransformations(GeodeticDatum targetDatum) {
-        // Calling getGeocentricTransformations will build new transformations
-        // using WGS84 pivot if needed and it will add associated geographic transformations
-        getGeocentricTransformations(targetDatum);
-        Set<CoordinateOperation> ops = geographicTransformations.get(targetDatum);
-        if (ops == null) {
-            geographicTransformations.put(targetDatum, new HashSet<CoordinateOperation>());
-        }
-
-        // We have transformations from each datum to WGS84. Use WGS84 as a pivot
-        if (!this.equals(WGS84) && ! targetDatum.equals(WGS84) &&
-                !getGeographicTransformations(GeodeticDatum.WGS84).isEmpty() &&
-                !targetDatum.getGeographicTransformations(GeodeticDatum.WGS84).isEmpty()) {
-            try {
-                for (CoordinateOperation op1 : getGeographicTransformations(WGS84)) {
-                    for (CoordinateOperation op2 : targetDatum.getGeographicTransformations(WGS84)) {
-                        if (op1.equals(op2) || (op1.isIdentity() && op2.isIdentity())) {
-                            addGeographicTransformation(targetDatum, Identity.IDENTITY, true);
-                        } else {
-                            addGeographicTransformation(targetDatum, new GeocentricTransformationSequence(
-                                    new Identifier(CoordinateOperation.class), op1, op2.inverse()), true);
-                        }
-                    }
-                }
-            } catch (NonInvertibleOperationException e) {
-                // The geocentric transformation should always be inversible.
-                // Moreover, add the transformation to the target datum is useful
-                // for further calulation but not essential, so if the inversion
-                // fails it has no importance
-            }
-        }
-        return geographicTransformations.get(targetDatum);
-    }
-
-    /**
-     * Get available  geographic transformations to another datum.
-     * Transformations are ordered from the least precise to the most precise one.
-     *
-     * @param datum the datum that must be a target for returned transformation
-     * @return 
-     */
-    public Set<CoordinateOperation> getHeightTransformations(Datum datum) {
-        return heightTransformations.get(datum);
-    }
-
-    /**
-     * Returns the default transformation to WGS84 of this Datum.
-     * @return 
-     */
-    @Override
-    public GeocentricTransformation getToWGS84() {
-        return toWGS84;
-    }
-
-    public static GeodeticDatum getGeodeticDatum(Object id) {
-        return knownDatumMap.get(id);
-    }
-
-
-    /**
-     * Returns a WKT representation of the geodetic datum.
-     *
-     */
-    public String toWKT() {
-        StringBuilder w = new StringBuilder();
-        w.append("DATUM[\"");
-        w.append(this.getName());
-        w.append("\",");
-        w.append(this.getEllipsoid().toWKT());
-        CoordinateOperation towgs84 = this.getToWGS84();
-        if ((towgs84 != null) && (towgs84 instanceof GeoTransformation)) {
-            GeoTransformation geoTransformation = (GeoTransformation) towgs84;
-            w.append(geoTransformation.toWKT());
-        } else if (towgs84 instanceof Identity) {
-            w.append(",TOWGS84[0,0,0,0,0,0,0]");
-        }
-        if (!this.getAuthorityName().startsWith(Identifiable.LOCAL)) {
-            w.append(',');
-            w.append(this.getIdentifier().toWKT());
-        }
-        w.append(']');
-        return w.toString();
-    }
-
-    /**
-     * Returns a String representation of this GeodeticDatum.
-     */
-    @Override
-    public String toString() {
-        return getIdentifier().toString();
-    }
-
-    /**
-     * Returns true if o equals <code>this</code>.
-     * o equals this if they refer to the same memory object or if they have
-     * the same identifier.
-     *
-     * @param o The object to compare this GeodeticDatum against
-     */
-    @Override
-    public boolean equals(Object o) {
-        if (this == o) {
-            return true;
-        }
-        if (o instanceof GeodeticDatum) {
-            GeodeticDatum gd = (GeodeticDatum) o;
-            if (getIdentifier().equals(gd.getIdentifier())) {
-                return true;
-            }
-            boolean toWGS84Equality, extentEquality;
-            if (getToWGS84() == null || gd.toWGS84 == null) {
-                // If toWGS84 has not been defined, don't
-                // consider a datum equals to any other
-                toWGS84Equality = false;
-            } else {
-                toWGS84Equality = getToWGS84().equals(gd.getToWGS84()) ||
-                        (getToWGS84().isIdentity() && gd.getToWGS84().isIdentity());
-            }
-            extentEquality = getExtent() == null ? gd.getExtent() == null : getExtent().equals(gd.getExtent());
-            return ellipsoid.equals(gd.getEllipsoid())
-                    && primeMeridian.equals(gd.getPrimeMeridian())
-                    && toWGS84Equality
-                    && extentEquality;
-        } else {
-            return false;
-        }
-    }
-
-    /**
-     * Returns the hash code for this GeodeticDatum.
-     */
-    @Override
-    public int hashCode() {
-        int hash = 7;
-        hash = 83 * hash + (this.primeMeridian != null ? this.primeMeridian.hashCode() : 0);
-        hash = 83 * hash + (this.ellipsoid != null ? this.ellipsoid.hashCode() : 0);
-        hash = 83 * hash + (this.toWGS84 != null ? this.toWGS84.hashCode() : 0);
-        return hash;
-    }
-
-    /**
-     * Removes all transformation from this datum to others and the other way.
-     */
-    public void removeAllTransformations() {
-        for (GeodeticDatum gd : geocentricTransformations.keySet()) {
-            gd.geocentricTransformations.remove(this);
-        }
-        for (GeodeticDatum gd : geographicTransformations.keySet()) {
-            gd.geographicTransformations.remove(this);
-        }
-        geocentricTransformations.clear();
-        geographicTransformations.clear();
-    }
-}
+/*
+ * Coordinate Transformations Suite (abridged CTS)  is a library developped to 
+ * perform Coordinate Transformations using well known geodetic algorithms 
+ * and parameter sets. 
+ * Its main focus are simplicity, flexibility, interoperability, in this order.
+ *
+ * This library has been originally developed by Michaël Michaud under the JGeod
+ * name. It has been renamed CTS in 2009 and shared to the community from 
+ * the OrbisGIS code repository.
+ *
+ * CTS is free software: you can redistribute it and/or modify it under the
+ * terms of the GNU Lesser General Public License as published by the Free Software
+ * Foundation, either version 3 of the License.
+ *
+ * CTS is distributed in the hope that it will be useful, but WITHOUT ANY
+ * WARRANTY; without even the implied warranty of MERCHANTABILITY or FITNESS FOR
+ * A PARTICULAR PURPOSE. See the GNU Lesser General Public License for more details.
+ *
+ * You should have received a copy of the GNU Lesser General Public License along with
+ * CTS. If not, see <http://www.gnu.org/licenses/>.
+ *
+ * For more information, please consult: <https://github.com/orbisgis/cts/>
+ */
+package org.cts.datum;
+
+import java.util.*;
+
+import org.cts.Identifiable;
+import org.cts.Identifier;
+import org.cts.cs.GeographicExtent;
+import org.cts.op.CoordinateOperation;
+import org.cts.op.CoordinateOperationSequence;
+import org.cts.op.Geocentric2Geographic;
+import org.cts.op.Geographic2Geocentric;
+import org.cts.op.Identity;
+import org.cts.op.LongitudeRotation;
+import org.cts.op.NonInvertibleOperationException;
+import org.cts.op.transformation.*;
+
+/**
+ * Geodetic {@link org.cts.datum.Datum} used to determine positions relative
+ * to the Earth (longitude / latitude) <p> It is recommended that every
+ * <code>GeodeticDatum</code> has a toWGS84
+ * {@link org.cts.op.transformation.SevenParameterTransformation} attribute
+ * (which may eventually be a
+ * {@link org.cts.op.transformation.GeocentricTranslation} or the
+ * {@link org.cts.op.Identity} transformation). This
+ * operation must be the standard 3D transformation from/to the
+ * GeocentricCoordinateSystem defined by this Datum to/from the
+ * GeocentricCoordinateSystem defined by WGS84 Datum. <p> Moreover, a
+ * GeodeticDatum also contains a map which may contain other
+ * {@link org.cts.op.CoordinateOperation}s from the standard Geographic2DCRS or
+ * Geographic3DCRS associated with this Datum to the one associated to another
+ * Datum.
+ *
+ * @author Michaël Michaud, Jules Party
+ */
+public class GeodeticDatum extends AbstractDatum {
+
+    /**
+     * knownDatumMap maps datum Identifier or names to {@linkplain Datum datums}.
+     */
+    private static final Map<Object, GeodeticDatum> knownDatumMap = new HashMap<Object, GeodeticDatum>();
+    private final static Set<GeodeticDatum> knownDatum = new HashSet<GeodeticDatum>();
+
+    /**
+     * <p>A map of known geocentric to geocentric transformations from this Datum
+     * to other {@linkplain Datum datums}.</p>
+     * <p>These transformations transform coordinates from the geocentric coordinate system
+     * based on this datum (and the Greenwich meridian) to the geocentric coordinate
+     * system based on a target datum (and the Greenwich meridian). They typically use
+     * Bursa-Wolf equations.</p>
+     */
+    private final Map<GeodeticDatum, Set<GeocentricTransformation>> geocentricTransformations =
+            new HashMap<GeodeticDatum, Set<GeocentricTransformation>>();
+
+    /**
+     * <p>A map of known geographic to geographic transformations from this Geodetic Datum
+     * to other {@linkplain GeodeticDatum geodetic datums}.</p>
+     * <p>These transformations transform coordinates from the geographic coordinate system
+     * based on this datum, this prime meridian and this ellipsoid to the geographic
+     * system based on a target datum, its prime meridian and its ellipsoid.</p>
+     * <p>Geographic transformations include transformations based on parameters like the
+     * Molodenski transformations and transformations based on an interpolated grid like
+     * the NTv2 method.</p>
+     */
+    private final Map<GeodeticDatum, Set<CoordinateOperation>> geographicTransformations =
+            new HashMap<GeodeticDatum, Set<CoordinateOperation>>();
+
+    /**
+     * A map of known vertical transformations from this ellipsoid to other
+     * {@linkplain VerticalDatum vertical datum}.
+     */
+    private final Map<Datum, Set<CoordinateOperation>> heightTransformations =
+            new HashMap<Datum, Set<CoordinateOperation>>();
+
+    /**
+     * The PrimeMeridian used with this Datum.
+     */
+    private final PrimeMeridian primeMeridian;
+
+    /**
+     * The ellipsoid used with this Datum.
+     */
+    private final Ellipsoid ellipsoid;
+
+    /**
+     * The default geocentric transformation from this datum to WGS84.
+     */
+    private GeocentricTransformation toWGS84;
+
+    /**
+     * World Geodetic System 1984.
+     */
+    public final static GeodeticDatum WGS84 = new GeodeticDatum(new Identifier(
+            "EPSG", "6326", "World Geodetic System 1984", "WGS 84"),
+            PrimeMeridian.GREENWICH, Ellipsoid.WGS84, Identity.IDENTITY,
+            GeographicExtent.WORLD, null, null);
+
+    /**
+     * Nouvelle Triangulation Française (Paris).
+     */
+    public final static GeodeticDatum NTF_PARIS = new GeodeticDatum(
+            new Identifier("EPSG", "6807",
+            "Nouvelle Triangulation Française (Paris)", "NTF (Paris)"),
+            PrimeMeridian.PARIS, Ellipsoid.CLARKE1880IGN,
+            new GeocentricTranslation(-168.0, -60.0, 320.0, 1.0),
+            GeographicExtent.WORLD,
+            "Fundamental point: Pantheon. Latitude: 48 deg 50 min 46.52 sec N; Longitude: 2 deg 20 min 48.67 sec E (of Greenwich).",
+            "1895");
+
+    /**
+     * Nouvelle Triangulation Française.
+     */
+    public final static GeodeticDatum NTF = new GeodeticDatum(
+            new Identifier("EPSG", "6275", "Nouvelle Triangulation Française",
+            "NTF"),
+            PrimeMeridian.GREENWICH, Ellipsoid.CLARKE1880IGN,
+            new GeocentricTranslation(-168.0, -60.0, 320.0, 1.0),
+            GeographicExtent.WORLD,
+            "Fundamental point: Pantheon. Latitude: 48 deg 50 min 46.522 sec N; Longitude: 2 deg 20 min 48.667 sec E (of Greenwich).",
+            "1898");
+
+    /**
+     * Réseau géodésique français 1993.
+     */
+    public final static GeodeticDatum RGF93 = new GeodeticDatum(new Identifier(
+            "EPSG", "6171", "Réseau géodésique français 1993", "RGF93"),
+            PrimeMeridian.GREENWICH, Ellipsoid.GRS80,  Identity.IDENTITY,
+            GeographicExtent.WORLD, "Coincident with ETRS89 at epoch 1993.0", "1993");
+
+    /**
+     * European Datum 1950.
+     */
+    public final static GeodeticDatum ED50 = new GeodeticDatum(
+            new Identifier("EPSG", "6230", "European Datum 1950", "ED50"),
+            PrimeMeridian.GREENWICH, Ellipsoid.INTERNATIONAL1924,
+            new GeocentricTranslation(-84.0, -97.0, -117.0, 1.0),
+            GeographicExtent.WORLD,
+            "Fundamental point: Potsdam (Helmert Tower). Latitude: 52 deg 22 min 51.4456 sec N; Longitude: 13 deg  3 min 58.9283 sec E (of Greenwich).",
+            "1950");
+
+    public final static GeodeticDatum WGS84GUAD = new GeodeticDatum(
+            new Identifier(GeodeticDatum.class, "Guadeloupe : WGS84", "WGS84GUAD"),
+            PrimeMeridian.GREENWICH, Ellipsoid.GRS80,
+            SevenParameterTransformation.createBursaWolfTransformation(
+                    1.2239, 2.4156, -1.7598, 0.03800, -0.16101, -0.04925, 0.2387),
+            new GeographicExtent("Guadeloupe", 15.875, 16.625, -61.85, -61.075),
+            "", "");
+
+    public final static GeodeticDatum WGS84MART = new GeodeticDatum(
+            new Identifier(GeodeticDatum.class, "Martinique : WGS84", "WGS84GUAD"),
+            PrimeMeridian.GREENWICH, Ellipsoid.GRS80,
+            SevenParameterTransformation.createBursaWolfTransformation(
+                    0.7696, -0.8692, -12.0631, -0.32511, -0.21041, -0.02390, 0.2829),
+            new GeographicExtent("Martinique", 14.25, 15.025, -61.25, -60.725),
+            "", "");
+
+    public final static GeodeticDatum WGS84SBSM = new GeodeticDatum(
+            new Identifier(GeodeticDatum.class, "St-Martin St-Barth : WGS84", "WGS84SBSM"),
+            PrimeMeridian.GREENWICH, Ellipsoid.GRS80,
+            SevenParameterTransformation.createBursaWolfTransformation(
+                    14.6642, 5.2493, 0.1981, -0.06838, 0.09141, -0.58131, -0.4067),
+            new GeographicExtent("St-Martin St-Barth", 17.8, 18.2, -63.2, -62.5),
+            "", "");
+
+
+    // Old North American Datum
+    // Conversions to NAD83 or WGS84 require NADCON grid-based transformations
+    // NADCON grids are not yet implemented in CTS library.
+    // (https://www.ngs.noaa.gov/TOOLS/Nadcon/Nadcon.shtml)
+    public final static GeodeticDatum NAD27 = new GeodeticDatum(
+            new Identifier("EPSG", "6267", "North American Datum 1927", "NAD27"),
+            PrimeMeridian.GREENWICH, Ellipsoid.CLARKE1866, null,
+            GeographicExtent.WORLD,
+            "", "1927");
+
+
+    // Original NAD83 datum. For topographic purposes.
+    // To get pecise transformation from NAD83(1986) to NAD83(HARN) and be
+    // consistent with WGS, one must use extended NADCON grids (5-6 cm accuracy)
+    // NADCON grids are not yet implemented in CTS library.
+    public final static GeodeticDatum NAD83 = new GeodeticDatum(
+            new Identifier("EPSG", "6269", "North American Datum 1983", "NAD83"),
+            PrimeMeridian.GREENWICH, Ellipsoid.GRS80, null,
+            GeographicExtent.WORLD,
+            "", "1983");
+
+    // NAD83(HARN) is a precise geodetic network for USA.
+    // Grid-based transformations from NAD83 to NAD83(HARN) use different grids for
+    // different states (5-6 cm accuracy)
+    // The hereafter toWGS84 transformation from NAD83(HARN) to WGS84 ignores time-dependant
+    // parameters.
+    public final static GeodeticDatum NAD83_HARN = new GeodeticDatum(
+            new Identifier("EPSG", "6152", "North American Datum 1983 (HARN)", "NAD83(HARN)"),
+            PrimeMeridian.GREENWICH, Ellipsoid.GRS80,
+            SevenParameterTransformation.createBursaWolfTransformation(-0.991, 1.9072, 0.5129, 0.125033, 0.046785, 0.056529, -0.00062, 1.0),
+            GeographicExtent.WORLD,
+            "", null);
+
+
+    // NAD83(CORS96) is based on the Continuously Operating Reference Station (CORS) network.
+    // Discrepancies with NAD83(HARN) are about 6cm
+    // The hereafter toWGS84 transformation is for epoch 1997.0 and for WGS84 (G1150)
+    // To get timedependant transformations, see :
+    // https://support.geocue.com/wp-content/uploads/2015/01/CueTip-Transforming-WGS84-to-NAD83.pdf
+    public final static GeodeticDatum NAD83_CORS96 = new GeodeticDatum(
+            new Identifier("EPSG", "1133", "North American Datum 1983 (CORS96)", "NAD83(CORS96)"),
+            PrimeMeridian.GREENWICH, Ellipsoid.GRS80,
+            SevenParameterTransformation.createBursaWolfTransformation(-0.9956, 1.9013, 0.5215, 0.025915, 0.009426, 0.0011599, -0.00062, 1.0),
+            GeographicExtent.WORLD,
+            "", "1997");
+
+
+    // NAD83(2011) can be assimilated to WGS84 (G1674) for topographic topics
+    // For precise geodetic purposes, relation between NAD83(2011) and ITRF 2008 (G1674) is defined
+    // by a 14 parameters time dependant transformation and has 0.1 m accuracy.
+    // The hereafter toWGS84 transformation is for epoch 1997.0. To get more precise transformation
+    // one should use the time-dependant 14 parameters transformation
+    public final static GeodeticDatum NAD83_2011 = new GeodeticDatum(
+            new Identifier("EPSG", "1116", "North American Datum 1983 (NSRS2011)", "NAD83 (2011)"),
+            PrimeMeridian.GREENWICH, Ellipsoid.GRS80,
+            SevenParameterTransformation.createBursaWolfTransformation(-0.99343, 1.90331, 0.52655, 0.02591467, 0.00942645, 0.001159935, -0.00171504, 0.1),
+            GeographicExtent.WORLD,
+            "", "2012");
+
+    
+    public final static GeodeticDatum GGRS87 = new GeodeticDatum(
+            new Identifier("EPSG", "4121", "Greek Geodetic Reference System 1987", "GGRS87"),
+            PrimeMeridian.GREENWICH, Ellipsoid.GRS80,null, 
+            new GeographicExtent("Greece - onshore", 34.88, 41.75, 19.57,28.3), "","1987" );
+    
+    public final static GeodeticDatum HERMANNSKOGEL = new GeodeticDatum(
+            new Identifier("EPSG", "4312", "Militar-Geographische Institut", "MGI"),
+            PrimeMeridian.GREENWICH, Ellipsoid.BESSEL1841,null, 
+            new GeographicExtent("Austria", 46.4, 49.02, 9.53, 17.17), "","" );
+    
+    public final static GeodeticDatum POSTDAM = new GeodeticDatum(
+            new Identifier("EPSG", "4314", "Deutsches Hauptdreiecksnetz", "DHDN"),
+            PrimeMeridian.GREENWICH, Ellipsoid.BESSEL1841,null, 
+            new GeographicExtent("Germany - states of former West Germany onshore", 47.27, 55.09, 5.87 , 13.84 ), "","" );
+    
+    public final static GeodeticDatum CARTHAGE = new GeodeticDatum(
+            new Identifier("EPSG", "4223", "Carthage", "Carthage"),
+            PrimeMeridian.GREENWICH, Ellipsoid.CLARKE1880IGN, null,
+            new GeographicExtent("Tunisia - onshore and offshore", 30.23, 38.41, 7.49, 13.67), "", "");   
+    
+
+    public final static GeodeticDatum NZGD49 = new GeodeticDatum(
+            new Identifier("EPSG", "4272", "New Zealand Geodetic Datum 1949", "NZGD49"),
+            PrimeMeridian.GREENWICH, Ellipsoid.INTERNATIONAL1924, null,
+            new GeographicExtent("New Zealand - North Island, South Island, Stewart Island - onshore and nearshore", 
+                    165.87, 179.27, -47.65, -33.89), "", "");  
+
+   
+    public final static GeodeticDatum OSGB36 = new GeodeticDatum(
+            new Identifier("EPSG", "4277", "OSGB 1936", "OSGB36"),
+            PrimeMeridian.GREENWICH, Ellipsoid.AIRY, null,
+            new GeographicExtent("United Kingdom (UK) - Great Britain - England and Wales onshore, Scotland onshore and Western Isles nearshore; Isle of Man onshore", 
+                    49.79, 60.94, -8.82, 1.92), "", ""); 
+    
+    public final static GeodeticDatum IRE65 = new GeodeticDatum(
+            new Identifier("EPSG", "4299", "TM65", "TM65"),
+            PrimeMeridian.GREENWICH, Ellipsoid.AIRYMOD, null,
+            new GeographicExtent("Ireland - onshore. United Kingdom (UK) - Northern Ireland (Ulster) - onshore",
+                    51.39, 55.43, -10.56, -5.34), "", "");
+ 
+    static {
+        //@TODO this should be moved to the parser using these particular names
+        knownDatumMap.put("wgs84", WGS84);
+        knownDatumMap.put("ntfparis", NTF_PARIS);
+        knownDatumMap.put("ntf", NTF);
+        knownDatumMap.put("rgf93", RGF93);
+        knownDatumMap.put("ed50", ED50);
+        knownDatumMap.put("nad27", NAD27);
+        knownDatumMap.put("nad83", NAD83);
+        knownDatumMap.put("ggrs87", GGRS87);
+        knownDatumMap.put("hermannskogel", HERMANNSKOGEL);
+        knownDatumMap.put("potsdam", POSTDAM);
+        knownDatumMap.put("carthage", CARTHAGE);
+        knownDatumMap.put("nzgd49", NZGD49);
+        knownDatumMap.put("osgb36",OSGB36);
+        knownDatumMap.put("ire65", IRE65);
+    }
+
+    /**
+     * Creates a new Datum.
+     *
+     * @param primeMeridian the prime meridian to use with this datum
+     * @param ellipsoid the ellipsoid to use with this datum
+     * @param toWGS84 the toWGS84 <code>CoordinateOperation</code>
+     */
+    public static GeodeticDatum createGeodeticDatum(final PrimeMeridian primeMeridian,
+                final Ellipsoid ellipsoid, final GeocentricTransformation toWGS84) {
+        GeodeticDatum gd = createGeodeticDatum(new Identifier(GeodeticDatum.class),
+                primeMeridian, ellipsoid, toWGS84, GeographicExtent.WORLD, "","");
+        //gd.setDefaultToWGS84Operation(toWGS84);
+        if (knownDatumMap.containsKey(gd)) {
+            return knownDatumMap.get(gd);
+        }
+        else {
+            knownDatumMap.put(gd.getIdentifier(), gd);
+            knownDatum.add(gd);
+            return gd;
+        }
+    }
+
+    /**
+     * Creates a new Datum.
+     *
+     * @param identifier identifier.
+     * @param primeMeridian the prime meridian to use with this datum
+     * @param ellipsoid the ellipsoid to use with this datum
+     * @param extent this datum extension
+     * @param origin origin decription this datum
+     * @param epoch realization epoch of this datum
+     */
+    private GeodeticDatum(
+            final Identifier identifier,
+            final PrimeMeridian primeMeridian,
+            final Ellipsoid ellipsoid,
+            final GeocentricTransformation toWGS84,
+            final GeographicExtent extent, final String origin, final String epoch) {
+        super(identifier, extent, origin, epoch);
+        this.ellipsoid = ellipsoid;
+        this.primeMeridian = primeMeridian;
+        this.toWGS84 = toWGS84;
+        setDefaultToWGS84Operation(toWGS84);
+        knownDatumMap.put(this.getIdentifier(), this);
+        knownDatum.add(this);
+    }
+
+    /**
+     * Creates a new Datum or return a known datum if it already exists.
+     *
+     * @param identifier identifier.
+     * @param primeMeridian the prime meridian to use with this datum
+     * @param ellipsoid the ellipsoid to use with this datum
+     * @param extent this datum extension
+     * @param origin origin decription this datum
+     * @param epoch realization epoch of this datum
+     */
+    public static GeodeticDatum createGeodeticDatum(
+            final Identifier identifier,
+            final PrimeMeridian primeMeridian, final Ellipsoid ellipsoid,
+            final GeocentricTransformation toWGS84,
+            final GeographicExtent extent, final String origin, final String epoch) {
+        if (knownDatumMap.containsKey(identifier)) return knownDatumMap.get(identifier);
+        else if (knownDatumMap.containsKey(identifier.getCode())) return knownDatumMap.get(identifier.getCode());
+        else if (knownDatumMap.containsKey(identifier.getName())) return knownDatumMap.get(identifier.getName());
+        else {
+            return new GeodeticDatum(identifier, primeMeridian, ellipsoid, toWGS84, extent, origin, epoch);
+        }
+    }
+
+    /**
+     * Return the PrimeMeridian of this Datum.
+     */
+    public PrimeMeridian getPrimeMeridian() {
+        return primeMeridian;
+    }
+
+    /**
+     * Return the ellipsoid of this Datum.
+     */
+    public Ellipsoid getEllipsoid() {
+        return ellipsoid;
+    }
+
+    /**
+     * Sets the default transformation to WGS84 in two forms :
+     * <p><b>toWGS84 Geocentric transformation</b></p>
+     * <p>toWGS84 is an operation to transform geocentric coordinates based on
+     * this datum to geocentric coordinates based on WGS84 datum, generally a
+     * translation or a SevenParameterTransformation (ex. Bursa-Wolf).</p>
+     * <p>toWGS84 does not use PrimeMerdian nor ellipsoid parameters.</p>
+     * <p><b>datumTransformations map (direct Geographic3D
+     * transformations)</b></p>
+     * <p>The toWGS84 transformation is also stored in the datumTransformations
+     * map, inherited from AbstractDatum, but this time, the operation is not
+     * stored as Geocentric to Geocentric transformation but as a Geographic3D
+     * to Geographic3D transformation.</p>
+     * <p>The convention for this transformation is to start from Geographic3D
+     * coordinates in radians, to include required longitude rotation, and
+     * ellipsoid transformations, and to return GeographicCoordinates in radian.
+     * Advantage is that it makes it possible to use algorithm which do not
+     * involve Geographic to Geocentric transformation like the use of NTv2
+     * grids.</p>
+     *
+     * @param toWGS84 geocentric transformation from this to geocentric WGS 84
+     */
+    public final void setDefaultToWGS84Operation(GeocentricTransformation toWGS84) {
+        this.toWGS84 = toWGS84;
+        if (toWGS84 != null && WGS84 != null) this.addGeocentricTransformation(WGS84, toWGS84, true);
+    }
+
+    public Set<GeodeticDatum> getTargetDatum() {
+        return geographicTransformations.keySet();
+    }
+
+
+    /**
+     * Adds a Geocentric Transformation from this datum to targetDatum.
+     * When a geocentric transformation is added to a geodetic datum, the
+     * corresponding geographic transformation is automatically built and added
+     * to geographicTransformation map.
+     *
+     * @param targetDatum the target datum of the transformation to add
+     * @param coordOp the transformation linking this Datum and the target
+     * <code>datum</code>
+     */
+    public void addGeocentricTransformation(GeodeticDatum targetDatum, GeocentricTransformation coordOp) {
+        addGeocentricTransformation(targetDatum, coordOp, true);
+    }
+
+    private void addGeocentricTransformation(GeodeticDatum targetDatum,
+                GeocentricTransformation coordOp, boolean addInverseOp) {
+        // Add a transformation operation from this to datum
+        boolean added = false;
+        if (geocentricTransformations.get(targetDatum) == null) {
+            geocentricTransformations.put(targetDatum, new HashSet<GeocentricTransformation>());
+        }
+        added = geocentricTransformations.get(targetDatum).add(coordOp);
+
+        // 2015-02-07 : if we already have added this coordOp for targetDatum,
+        // we want to prevent adding derived geographicTransformation a second time,
+        // but we don't want to prevent adding the inverse transformation as
+        // targetDatum may be another datum equals but not == (ex. RGF93 vs ETRS89)
+
+        // Add the inverse transformation operation from datum to this
+        try {
+            if (addInverseOp) {
+                targetDatum.addGeocentricTransformation(this, coordOp.inverse(), false);
+            }
+        } catch (NonInvertibleOperationException e) {
+            e.printStackTrace();
+        }
+
+        if (!added) return;
+
+        // Add the coordinate operation sequence from this geographic coordinate system to
+        // the target datum geographic crs based on the geocentric coordOp.
+        if (geographicTransformations.get(targetDatum) == null) {
+            geographicTransformations.put(targetDatum, new HashSet<CoordinateOperation>());
+        }
+        CoordinateOperationSequence cos = null;
+        // datum change with only prime meridian change
+        if (coordOp.isIdentity() && this.getEllipsoid().equals(targetDatum.getEllipsoid())) {
+            cos = new CoordinateOperationSequence(
+                    new Identifier(CoordinateOperationSequence.class,
+                            "Geographic Transformation from " + this.getShortName() + " to " + targetDatum.getShortName()),
+                    new LongitudeRotation(this.primeMeridian.getLongitudeFromGreenwichInRadians()),
+                    new LongitudeRotation(targetDatum.getPrimeMeridian().getLongitudeFromGreenwichInRadians()).inverse());
+        }
+        else {
+            cos = new CoordinateOperationSequence(
+                    new Identifier(CoordinateOperationSequence.class,
+                            "Geographic Transformation from " + this.getShortName() + " to " + targetDatum.getShortName()),
+                    new LongitudeRotation(this.primeMeridian.getLongitudeFromGreenwichInRadians()),
+                    new Geographic2Geocentric(ellipsoid),
+                    coordOp,
+                    new Geocentric2Geographic(targetDatum.getEllipsoid()),
+                    new LongitudeRotation(targetDatum.getPrimeMeridian().getLongitudeFromGreenwichInRadians()).inverse());
+        }
+        geographicTransformations.get(targetDatum).add(cos);
+        // Inverse geographic operation is added through previous instruction
+    }
+
+    /**
+     * Add a Geographic Transformation to another GeodeticDatum.
+     * This transformation transforms geographic coordinates of the source geodetic datum
+     * (in radians, and based on the source prime meridian) to the target geographic datum
+     * (in radian and based on the target prime meridian)
+     *
+     * @param targetDatum the target geodetic datum of the transformation to add
+     * @param coordOp the geographic to geographic coordinate transformation linking this Datum
+     *                and the target <code>datum</code>
+     */
+    public void addGeographicTransformation(GeodeticDatum targetDatum, CoordinateOperation coordOp) {
+        addGeographicTransformation(targetDatum, coordOp, true);
+    }
+
+    private void addGeographicTransformation(GeodeticDatum targetDatum, CoordinateOperation coordOp, boolean addInverseOp) {
+
+        if (geographicTransformations.get(targetDatum) == null) {
+            geographicTransformations.put(targetDatum, new HashSet<CoordinateOperation>());
+        } else if (geographicTransformations.get(targetDatum).contains(coordOp)) return;
+        geographicTransformations.get(targetDatum).add(coordOp);
+        if (addInverseOp) {
+            try {
+                targetDatum.addGeographicTransformation(this, coordOp.inverse(), false);
+            } catch (NonInvertibleOperationException e) {
+                e.printStackTrace();
+            }
+        }
+    }
+
+    /**
+     * Get available geocentric transformations to another datum.
+     *
+     * @param targetDatum the datum that must be a target for returned transformation
+     * @return 
+     */
+    public Set<GeocentricTransformation> getGeocentricTransformations(GeodeticDatum targetDatum) {
+
+        // Create a new empty set of operations towards targetDatum if it does not already exist
+        if (geocentricTransformations.get(targetDatum) == null) {
+            geocentricTransformations.put(targetDatum, new HashSet<GeocentricTransformation>());
+        }
+
+        // If targetDatum is equivalent to WGS84, this.toWGS84 is a possible CoordinateOperation
+        if (targetDatum.equals(GeodeticDatum.WGS84) && getToWGS84() != null) {
+            addGeocentricTransformation(targetDatum, getToWGS84(), true);
+        }
+        // If this is equivalent to WGS84, we can use targetDatum.toWGS84.inverse CoordinateOperation
+        else if (this.equals(GeodeticDatum.WGS84) && targetDatum.getToWGS84() != null) {
+            try {
+                addGeocentricTransformation(targetDatum, targetDatum.getToWGS84().inverse(), true);
+            } catch(NonInvertibleOperationException e) {
+                // if datum.getToWGS84() is not invertible, just ignore it
+            }
+        }
+        // Neither this nor targetDatum are equal to WGS84
+        else if (!targetDatum.equals(WGS84) && !this.equals(WGS84)) {
+            // We have transformations from each datum to WGS84. Use WGS84 as a pivot
+            if (!getGeocentricTransformations(GeodeticDatum.WGS84).isEmpty() &&
+                    !targetDatum.getGeocentricTransformations(GeodeticDatum.WGS84).isEmpty()) {
+                try {
+                    for (GeocentricTransformation op1 : getGeocentricTransformations(WGS84)) {
+                        for (GeocentricTransformation op2 : targetDatum.getGeocentricTransformations(WGS84)) {
+                            if (op1.equals(op2) || (op1.isIdentity() && op2.isIdentity())) {
+                                addGeocentricTransformation(targetDatum, Identity.IDENTITY, true);
+                            } else {
+                                if (op1.isIdentity()) {
+                                    addGeocentricTransformation(targetDatum, op2.inverse(), true);
+                                }
+                                else if (op2.isIdentity()) {
+                                    addGeocentricTransformation(targetDatum, op1, true);
+                                }
+                                else {
+                                    addGeocentricTransformation(targetDatum, new GeocentricTransformationSequence(
+                                            new Identifier(CoordinateOperation.class), op1, op2.inverse()), true);
+                                }
+                            }
+                        }
+                    }
+                } catch (NonInvertibleOperationException e) {
+                    // The geocentric transformation should always be inversible.
+                    // Moreover, add the transformation to the target datum is useful
+                    // for further calulation but not essential, so if the inversion
+                    // fails it has no importance
+                }
+            }
+        }
+        //}
+        return geocentricTransformations.get(targetDatum);
+    }
+
+    /**
+     * <p>Get available  geographic transformations to another datum.</p>
+     * <p>The method first call getGeocentricTransformations which will try to
+     * build geocentric transformations from this datum to target datum using WGS84
+     * pivot if no direct transformation is available. Building a new geocentric
+     * transformation to target datum will automatically build the corresponding
+     * geographic transformation and put it in the geographicTransformations
+     * map</p>
+     *
+     * @param targetDatum the datum that must be a target for returned transformation
+     * @return available geographic transformations to targetDatum or an empty List if no
+     * transformation is available.
+     */
+    public Set<CoordinateOperation> getGeographicTransformations(GeodeticDatum targetDatum) {
+        // Calling getGeocentricTransformations will build new transformations
+        // using WGS84 pivot if needed and it will add associated geographic transformations
+        getGeocentricTransformations(targetDatum);
+        Set<CoordinateOperation> ops = geographicTransformations.get(targetDatum);
+        if (ops == null) {
+            geographicTransformations.put(targetDatum, new HashSet<CoordinateOperation>());
+        }
+
+        // We have transformations from each datum to WGS84. Use WGS84 as a pivot
+        if (!this.equals(WGS84) && ! targetDatum.equals(WGS84) &&
+                !getGeographicTransformations(GeodeticDatum.WGS84).isEmpty() &&
+                !targetDatum.getGeographicTransformations(GeodeticDatum.WGS84).isEmpty()) {
+            try {
+                for (CoordinateOperation op1 : getGeographicTransformations(WGS84)) {
+                    for (CoordinateOperation op2 : targetDatum.getGeographicTransformations(WGS84)) {
+                        if (op1.equals(op2) || (op1.isIdentity() && op2.isIdentity())) {
+                            addGeographicTransformation(targetDatum, Identity.IDENTITY, true);
+                        } else {
+                            addGeographicTransformation(targetDatum, new GeocentricTransformationSequence(
+                                    new Identifier(CoordinateOperation.class), op1, op2.inverse()), true);
+                        }
+                    }
+                }
+            } catch (NonInvertibleOperationException e) {
+                // The geocentric transformation should always be inversible.
+                // Moreover, add the transformation to the target datum is useful
+                // for further calulation but not essential, so if the inversion
+                // fails it has no importance
+            }
+        }
+        return geographicTransformations.get(targetDatum);
+    }
+
+    /**
+     * Get available  geographic transformations to another datum.
+     * Transformations are ordered from the least precise to the most precise one.
+     *
+     * @param datum the datum that must be a target for returned transformation
+     * @return 
+     */
+    public Set<CoordinateOperation> getHeightTransformations(Datum datum) {
+        return heightTransformations.get(datum);
+    }
+
+    /**
+     * Returns the default transformation to WGS84 of this Datum.
+     * @return 
+     */
+    @Override
+    public GeocentricTransformation getToWGS84() {
+        return toWGS84;
+    }
+
+    public static GeodeticDatum getGeodeticDatum(Object id) {
+        return knownDatumMap.get(id);
+    }
+
+
+    /**
+     * Returns a WKT representation of the geodetic datum.
+     *
+     */
+    public String toWKT() {
+        StringBuilder w = new StringBuilder();
+        w.append("DATUM[\"");
+        w.append(this.getName());
+        w.append("\",");
+        w.append(this.getEllipsoid().toWKT());
+        CoordinateOperation towgs84 = this.getToWGS84();
+        if ((towgs84 != null) && (towgs84 instanceof GeoTransformation)) {
+            GeoTransformation geoTransformation = (GeoTransformation) towgs84;
+            w.append(geoTransformation.toWKT());
+        } else if (towgs84 instanceof Identity) {
+            w.append(",TOWGS84[0,0,0,0,0,0,0]");
+        }
+        if (!this.getAuthorityName().startsWith(Identifiable.LOCAL)) {
+            w.append(',');
+            w.append(this.getIdentifier().toWKT());
+        }
+        w.append(']');
+        return w.toString();
+    }
+
+    /**
+     * Returns a String representation of this GeodeticDatum.
+     */
+    @Override
+    public String toString() {
+        return getIdentifier().toString();
+    }
+
+    /**
+     * Returns true if o equals <code>this</code>.
+     * o equals this if they refer to the same memory object or if they have
+     * the same identifier.
+     *
+     * @param o The object to compare this GeodeticDatum against
+     */
+    @Override
+    public boolean equals(Object o) {
+        if (this == o) {
+            return true;
+        }
+        if (o instanceof GeodeticDatum) {
+            GeodeticDatum gd = (GeodeticDatum) o;
+            if (getIdentifier().equals(gd.getIdentifier())) {
+                return true;
+            }
+            boolean toWGS84Equality, extentEquality;
+            if (getToWGS84() == null || gd.toWGS84 == null) {
+                // If toWGS84 has not been defined, don't
+                // consider a datum equals to any other
+                toWGS84Equality = false;
+            } else {
+                toWGS84Equality = getToWGS84().equals(gd.getToWGS84()) ||
+                        (getToWGS84().isIdentity() && gd.getToWGS84().isIdentity());
+            }
+            extentEquality = getExtent() == null ? gd.getExtent() == null : getExtent().equals(gd.getExtent());
+            return ellipsoid.equals(gd.getEllipsoid())
+                    && primeMeridian.equals(gd.getPrimeMeridian())
+                    && toWGS84Equality
+                    && extentEquality;
+        } else {
+            return false;
+        }
+    }
+
+    /**
+     * Returns the hash code for this GeodeticDatum.
+     */
+    @Override
+    public int hashCode() {
+        int hash = 7;
+        hash = 83 * hash + (this.primeMeridian != null ? this.primeMeridian.hashCode() : 0);
+        hash = 83 * hash + (this.ellipsoid != null ? this.ellipsoid.hashCode() : 0);
+        hash = 83 * hash + (this.toWGS84 != null ? this.toWGS84.hashCode() : 0);
+        return hash;
+    }
+
+    /**
+     * Removes all transformation from this datum to others and the other way.
+     */
+    public void removeAllTransformations() {
+        for (GeodeticDatum gd : geocentricTransformations.keySet()) {
+            gd.geocentricTransformations.remove(this);
+        }
+        for (GeodeticDatum gd : geographicTransformations.keySet()) {
+            gd.geographicTransformations.remove(this);
+        }
+        geocentricTransformations.clear();
+        geographicTransformations.clear();
+    }
+}